import Foundation
import Combine

protocol Dispatching {
    var onMessage: ((String) -> Void)? { get set }
    var socketConnectionStatusPublisher: AnyPublisher<SocketConnectionStatus, Never> { get }
    func send(_ string: String, completion: @escaping (Error?) -> Void)
    func protectedSend(_ string: String, completion: @escaping (Error?) -> Void)
    func protectedSend(_ string: String) async throws
    func connect() throws
    func disconnect(closeCode: URLSessionWebSocketTask.CloseCode) throws
}

final class Dispatcher: NSObject, Dispatching {
    var onMessage: ((String) -> Void)?
    var socket: WebSocketConnecting
    var socketConnectionHandler: SocketConnectionHandler
    
    private let relayUrlFactory: RelayUrlFactory
    private let logger: ConsoleLogging
    
    private let defaultTimeout: Int = 5
<<<<<<< HEAD
=======
    /// The property is used to determine whether relay.walletconnect.org will be used
    /// in case relay.walletconnect.com doesn't respond for some reason (most likely due to being blocked in the user's location).
>>>>>>> e4556ef7
    private var fallback = false
    
    private let socketConnectionStatusPublisherSubject = CurrentValueSubject<SocketConnectionStatus, Never>(.disconnected)

    var socketConnectionStatusPublisher: AnyPublisher<SocketConnectionStatus, Never> {
        socketConnectionStatusPublisherSubject.eraseToAnyPublisher()
    }

    private let concurrentQueue = DispatchQueue(label: "com.walletconnect.sdk.dispatcher", attributes: .concurrent)

    init(
        socketFactory: WebSocketFactory,
        relayUrlFactory: RelayUrlFactory,
        socketConnectionType: SocketConnectionType,
        logger: ConsoleLogging
    ) {
        self.relayUrlFactory = relayUrlFactory
        self.logger = logger
        
        let socket = socketFactory.create(with: relayUrlFactory.create(fallback: fallback))
        socket.request.addValue(EnvironmentInfo.userAgent, forHTTPHeaderField: "User-Agent")
        self.socket = socket
        
        switch socketConnectionType {
        case .automatic:    socketConnectionHandler = AutomaticSocketConnectionHandler(socket: socket)
        case .manual:       socketConnectionHandler = ManualSocketConnectionHandler(socket: socket)
        }
        
        super.init()
        setUpWebSocketSession()
        setUpSocketConnectionObserving()
    }

    func send(_ message: String, completion: @escaping (Error?) -> Void) {
        guard socket.isConnected else {
            completion(NetworkError.webSocketNotConnected)
            return
        }
        socket.write(string: message) {
            completion(nil)
        }
    }

    func protectedSend(_ string: String, completion: @escaping (Error?) -> Void) {
        guard !socket.isConnected else {
            return send(string, completion: completion)
        }

        var cancellable: AnyCancellable?
        cancellable = socketConnectionStatusPublisher
            .filter { $0 == .connected }
            .setFailureType(to: NetworkError.self)
            .timeout(.seconds(defaultTimeout), scheduler: concurrentQueue, customError: { .webSocketNotConnected })
<<<<<<< HEAD
            .sink(receiveCompletion: { [weak self] result in
                guard let self else {
                    return
                }
=======
            .sink(receiveCompletion: { [unowned self] result in
>>>>>>> e4556ef7
                switch result {
                case .failure(let error):
                    cancellable?.cancel()
                    self.handleFallbackIfNeeded(error: error)
                    completion(error)
                case .finished: break
                }
            }, receiveValue: { [unowned self] _ in
                cancellable?.cancel()
                send(string, completion: completion)
            })
    }

    func protectedSend(_ string: String) async throws {
        return try await withCheckedThrowingContinuation { continuation in
            protectedSend(string) { error in
                if let error = error {
                    continuation.resume(throwing: error)
                } else {
                    continuation.resume(returning: ())
                }
            }
        }
    }

    func connect() throws {
        try socketConnectionHandler.handleConnect()
    }

    func disconnect(closeCode: URLSessionWebSocketTask.CloseCode) throws {
        try socketConnectionHandler.handleDisconnect(closeCode: closeCode)
    }
}

// MARK: - Private functions
extension Dispatcher {
    private func setUpWebSocketSession() {
        socket.onText = { [unowned self] in
            self.onMessage?($0)
        }
    }

    private func setUpSocketConnectionObserving() {
        socket.onConnect = { [unowned self] in
            logger.debug("[WebSocket] - Connected")
            self.socketConnectionStatusPublisherSubject.send(.connected)
        }
        socket.onDisconnect = { [unowned self] error in
            logger.debug("[WebSocket] - Disconnected")
            self.socketConnectionStatusPublisherSubject.send(.disconnected)
            if error != nil {
                self.socket.request.url = relayUrlFactory.create(fallback: fallback)
            }
            Task(priority: .high) {
                await self.socketConnectionHandler.handleDisconnection()
            }
        }
    }
    
    private func handleFallbackIfNeeded(error: NetworkError) {
        if error == .webSocketNotConnected && socket.request.url?.host == NetworkConstants.defaultUrl {
            logger.debug("[WebSocket] - Fallback to \(NetworkConstants.fallbackUrl)")
            fallback = true
            socket.request.url = relayUrlFactory.create(fallback: fallback)
<<<<<<< HEAD
            socket.connect()
=======
            Task(priority: .high) {
                await self.socketConnectionHandler.handleDisconnection()
            }
>>>>>>> e4556ef7
        }
    }
}<|MERGE_RESOLUTION|>--- conflicted
+++ resolved
@@ -20,11 +20,9 @@
     private let logger: ConsoleLogging
     
     private let defaultTimeout: Int = 5
-<<<<<<< HEAD
-=======
+
     /// The property is used to determine whether relay.walletconnect.org will be used
     /// in case relay.walletconnect.com doesn't respond for some reason (most likely due to being blocked in the user's location).
->>>>>>> e4556ef7
     private var fallback = false
     
     private let socketConnectionStatusPublisherSubject = CurrentValueSubject<SocketConnectionStatus, Never>(.disconnected)
@@ -78,14 +76,7 @@
             .filter { $0 == .connected }
             .setFailureType(to: NetworkError.self)
             .timeout(.seconds(defaultTimeout), scheduler: concurrentQueue, customError: { .webSocketNotConnected })
-<<<<<<< HEAD
-            .sink(receiveCompletion: { [weak self] result in
-                guard let self else {
-                    return
-                }
-=======
             .sink(receiveCompletion: { [unowned self] result in
->>>>>>> e4556ef7
                 switch result {
                 case .failure(let error):
                     cancellable?.cancel()
@@ -150,13 +141,9 @@
             logger.debug("[WebSocket] - Fallback to \(NetworkConstants.fallbackUrl)")
             fallback = true
             socket.request.url = relayUrlFactory.create(fallback: fallback)
-<<<<<<< HEAD
-            socket.connect()
-=======
             Task(priority: .high) {
                 await self.socketConnectionHandler.handleDisconnection()
             }
->>>>>>> e4556ef7
         }
     }
 }