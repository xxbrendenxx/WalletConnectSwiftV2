import Foundation
import Combine

public enum SocketConnectionStatus {
    case connected
    case disconnected
}

/// WalletConnect Relay Client
///
/// Should not be instantiated outside of the SDK
///
/// Access via `Relay.instance`
public final class RelayClient {

    enum Errors: Error {
        case subscriptionIdNotFound
    }

    var subscriptions: [String: String] = [:]

    public var messagePublisher: AnyPublisher<(topic: String, message: String, publishedAt: Date), Never> {
        messagePublisherSubject.eraseToAnyPublisher()
    }

    public var socketConnectionStatusPublisher: AnyPublisher<SocketConnectionStatus, Never> {
        dispatcher.socketConnectionStatusPublisher
    }

    private let messagePublisherSubject = PassthroughSubject<(topic: String, message: String, publishedAt: Date), Never>()

    private let subscriptionResponsePublisherSubject = PassthroughSubject<(RPCID?, [String]), Never>()
    private var subscriptionResponsePublisher: AnyPublisher<(RPCID?, [String]), Never> {
        subscriptionResponsePublisherSubject.eraseToAnyPublisher()
    }

    private let clientIdStorage: ClientIdStoring

    private var dispatcher: Dispatching
    private let rpcHistory: RPCHistory
    private let logger: ConsoleLogging

    private let concurrentQueue = DispatchQueue(label: "com.walletconnect.sdk.relay_client", attributes: .concurrent)

    // MARK: - Initialization

    init(
        dispatcher: Dispatching,
        logger: ConsoleLogging,
        rpcHistory: RPCHistory,
        clientIdStorage: ClientIdStoring
    ) {
        self.logger = logger
        self.dispatcher = dispatcher
        self.rpcHistory = rpcHistory
        self.clientIdStorage = clientIdStorage
        setUpBindings()
    }

    private func setUpBindings() {
        dispatcher.onMessage = { [weak self] payload in
            self?.handlePayloadMessage(payload)
        }
    }

<<<<<<< HEAD
    /// Instantiates Relay Client
    /// - Parameters:
    ///   - relayHost: proxy server host that your application will use to connect to Relay Network. If you register your project at `www.walletconnect.com` you can use `relay.walletconnect.com`
    ///   - projectId: an optional parameter used to access the public WalletConnect infrastructure. Go to `www.walletconnect.com` for info.
    ///   - keyValueStorage: by default WalletConnect SDK will store sequences in UserDefaults
    ///   - socketConnectionType: socket connection type
    ///   - logger: logger instance
    public convenience init(
        relayHost: String,
        projectId: String,
        keyValueStorage: KeyValueStorage = UserDefaults.standard,
        keychainStorage: KeychainStorageProtocol = KeychainStorage(serviceIdentifier: "com.walletconnect.sdk"),
        socketConnectionType: SocketConnectionType = .automatic,
        logger: ConsoleLogging = ConsoleLogger(loggingLevel: .debug)
    ) {
        let clientIdStorage = ClientIdStorage(keychain: keychainStorage)
        let socketAuthenticator = ClientIdAuthenticator(
            clientIdStorage: clientIdStorage,
            url: "wss://\(relayHost)"
        )
        let relayUrlFactory = RelayUrlFactory(
            relayHost: relayHost,
            projectId: projectId,
            socketAuthenticator: socketAuthenticator
        )
        let webSocketClientFactory = WebSocketClientFactory()
        let dispatcher = Dispatcher(
            socketFactory: webSocketClientFactory,
            relayUrlFactory: relayUrlFactory,
            socketConnectionType: socketConnectionType,
            logger: logger
        )
        self.init(dispatcher: dispatcher, logger: logger, keyValueStorage: keyValueStorage, clientIdStorage: clientIdStorage)
    }

=======
>>>>>>> 57b56f92
    /// Connects web socket
    ///
    /// Use this method for manual socket connection only
    public func connect() throws {
        try dispatcher.connect()
    }

    /// Disconnects web socket
    ///
    /// Use this method for manual socket connection only
    public func disconnect(closeCode: URLSessionWebSocketTask.CloseCode) throws {
        try dispatcher.disconnect(closeCode: closeCode)
    }

    /// Completes when networking client sends a request, error if it fails on client side
    public func publish(topic: String, payload: String, tag: Int, prompt: Bool, ttl: Int) async throws {
        let request = Publish(params: .init(topic: topic, message: payload, ttl: ttl, prompt: prompt, tag: tag))
            .asRPCRequest()
        let message = try request.asJSONEncodedString()
        logger.debug("[RelayClient]: Publishing payload on topic: \(topic)")
        try await dispatcher.protectedSend(message)
    }

    public func subscribe(topic: String) async throws {
        logger.debug("[RelayClient]: Subscribing to topic: \(topic)")
        let rpc = Subscribe(params: .init(topic: topic))
        let request = rpc
            .asRPCRequest()
        let message = try! request.asJSONEncodedString()
        try await dispatcher.protectedSend(message)
        observeSubscription(requestId: request.id!, topics: [topic])
    }

    public func batchSubscribe(topics: [String]) async throws {
        guard !topics.isEmpty else { return }
        logger.debug("[RelayClient]: Subscribing to topics: \(topics)")
        let rpc = BatchSubscribe(params: .init(topics: topics))
        let request = rpc
            .asRPCRequest()
        let message = try! request.asJSONEncodedString()
        try await dispatcher.protectedSend(message)
        observeSubscription(requestId: request.id!, topics: topics)
    }

    public func unsubscribe(topic: String) async throws {
        return try await withCheckedThrowingContinuation { continuation in
            unsubscribe(topic: topic) { error in
                if let error = error {
                    continuation.resume(throwing: error)
                } else {
                    continuation.resume(returning: ())
                }
            }
        }
    }

    public func batchUnsubscribe(topics: [String]) async throws {
        await withThrowingTaskGroup(of: Void.self) { group in
            for topic in topics {
                group.addTask {
                    try await self.unsubscribe(topic: topic)
                }
            }
        }
    }

    public func unsubscribe(topic: String, completion: @escaping ((Error?) -> Void)) {
        guard let subscriptionId = subscriptions[topic] else {
            completion(Errors.subscriptionIdNotFound)
            return
        }
        logger.debug("[RelayClient]: Unsubscribing from topic: \(topic)")
        let rpc = Unsubscribe(params: .init(id: subscriptionId, topic: topic))
        let request = rpc
            .asRPCRequest()
        let message = try! request.asJSONEncodedString()
        rpcHistory.deleteAll(forTopic: topic)
        dispatcher.protectedSend(message) { [weak self] error in
            if let error = error {
                self?.logger.debug("[RelayClient]:Failed to unsubscribe from topic")
                completion(error)
            } else {
                self?.concurrentQueue.async(flags: .barrier) {
                    self?.subscriptions[topic] = nil
                }
                completion(nil)
            }
        }
    }


    private func observeSubscription(requestId: RPCID, topics: [String]) {
        var cancellable: AnyCancellable?
        cancellable = subscriptionResponsePublisher
            .filter { $0.0 == requestId }
            .sink { [unowned self] (_, subscriptionIds) in
                cancellable?.cancel()
                concurrentQueue.async(flags: .barrier) { [unowned self] in
                    logger.debug("[RelayClient]: Subscribed to topics: \(topics)")
                    guard topics.count == subscriptionIds.count else {
                        logger.warn("RelayClient: Number of topics in (batch)subscribe does not match number of subscriptions")
                        return
                    }
                    for i in 0..<topics.count {
                        subscriptions[topics[i]] = subscriptionIds[i]
                    }
                }
            }
    }

    public func getClientId() throws -> String {
        try clientIdStorage.getClientId()
    }

    // FIXME: Parse data to string once before trying to decode -> respond error on fail
    private func handlePayloadMessage(_ payload: String) {
        if let request = tryDecode(RPCRequest.self, from: payload) {
            if let params = try? request.params?.get(Subscription.Params.self) {
                do {
                    try acknowledgeRequest(request)
                    try rpcHistory.set(request, forTopic: params.data.topic, emmitedBy: .remote)
                    logger.debug("[RelayClient]: received message: \(params.data.message) on topic: \(params.data.topic)")
                    messagePublisherSubject.send((params.data.topic, params.data.message, params.data.publishedAt))
                } catch {
                    logger.error("[RelayClient]: RPC History 'set()' error: \(error)")
                }
            } else {
                logger.error("[RelayClient]: Unexpected request from network")
            }
        } else if let response = tryDecode(RPCResponse.self, from: payload) {
            switch response.outcome {
            case .response(let anyCodable):
                if let subscriptionId = try? anyCodable.get(String.self) {
                    subscriptionResponsePublisherSubject.send((response.id, [subscriptionId]))
                } else if let subscriptionIds = try? anyCodable.get([String].self) {
                    subscriptionResponsePublisherSubject.send((response.id, subscriptionIds))
                }
            case .error(let rpcError):
                logger.error("[RelayClient]: Received RPC error from relay network: \(rpcError)")
            }
        } else {
            logger.error("[RelayClient]: Unexpected request/response from network")
        }
    }

    private func tryDecode<T: Decodable>(_ type: T.Type, from payload: String) -> T? {
        if let data = payload.data(using: .utf8),
           let response = try? JSONDecoder().decode(T.self, from: data) {
            return response
        } else {
            return nil
        }
    }

    private func acknowledgeRequest(_ request: RPCRequest) throws {
        let response = RPCResponse(matchingRequest: request, result: true)
        let message = try response.asJSONEncodedString()
        dispatcher.protectedSend(message) { [unowned self] in
            if let error = $0 {
                logger.debug("[RelayClient]: Failed to dispatch response: \(response), error: \(error)")
            } else {
                do {
                    try rpcHistory.resolve(response)
                } catch {
                    logger.debug("[RelayClient]: \(error)")
                }
            }
        }
    }
}<|MERGE_RESOLUTION|>--- conflicted
+++ resolved
@@ -63,7 +63,6 @@
         }
     }
 
-<<<<<<< HEAD
     /// Instantiates Relay Client
     /// - Parameters:
     ///   - relayHost: proxy server host that your application will use to connect to Relay Network. If you register your project at `www.walletconnect.com` you can use `relay.walletconnect.com`
@@ -99,8 +98,6 @@
         self.init(dispatcher: dispatcher, logger: logger, keyValueStorage: keyValueStorage, clientIdStorage: clientIdStorage)
     }
 
-=======
->>>>>>> 57b56f92
     /// Connects web socket
     ///
     /// Use this method for manual socket connection only
