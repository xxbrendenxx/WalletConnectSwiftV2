--- conflicted
+++ resolved
@@ -9,18 +9,13 @@
     public let version: String
     public let symKey: String
     public let relay: RelayProtocolOptions
-<<<<<<< HEAD
     public let methods: [String]?
+    public let expiryTimestamp: UInt64
 
     public var absoluteString: String {
         return "wc:\(topic)@\(version)?\(queryString)"
-=======
-    public let expiryTimestamp: UInt64
+    }
 
-    public var absoluteString: String {
-        return "wc:\(topic)@\(version)?symKey=\(symKey)&\(relayQuery)&expiryTimestamp=\(expiryTimestamp)"
->>>>>>> 6504bdf1
-    }
 
     public var deeplinkUri: String {
         return absoluteString
@@ -32,13 +27,8 @@
         self.topic = topic
         self.symKey = symKey
         self.relay = relay
-<<<<<<< HEAD
         self.methods = methods
-=======
-
-        // Only after all properties are initialized, you can use self or its methods
         self.expiryTimestamp = fiveMinutesFromNow
->>>>>>> 6504bdf1
     }
 
     @available(*, deprecated, message: "Use the throwing initializer instead")
@@ -82,31 +72,18 @@
         self.topic = topic
         self.symKey = symKey
         self.relay = RelayProtocolOptions(protocol: relayProtocol, data: relayData)
-<<<<<<< HEAD
         self.methods = methods
-    }
-
-    public init?(deeplinkUri: URL) {
-        if let deeplinkUri = deeplinkUri.query?.replacingOccurrences(of: "uri=", with: "") {
-            self.init(string: deeplinkUri)
-        } else {
-            return nil
-        }
-=======
-        // Set expiryTimestamp to 5 minutes in the future if not included in the uri
         self.expiryTimestamp = UInt64(query?["expiryTimestamp"] ?? "") ?? fiveMinutesFromNow
-
     }
 
 
     public init(deeplinkUri: URL) throws {
         let uriString = deeplinkUri.query?.replacingOccurrences(of: "uri=", with: "") ?? ""
         try self.init(uriString: uriString)
->>>>>>> 6504bdf1
     }
 
     private var queryString: String {
-        var parts = ["symKey=\(symKey)", "relay-protocol=\(relay.protocol)"]
+        var parts = ["symKey=\(symKey)", "relay-protocol=\(relay.protocol)", "expiryTimestamp=\(expiryTimestamp)"]
         if let relayData = relay.data {
             parts.append("relay-data=\(relayData)")
         }
@@ -122,20 +99,12 @@
         guard decodedString.hasPrefix("wc:") else {
             return nil
         }
-<<<<<<< HEAD
-        var urlString = string
-        if !string.hasPrefix("wc://") {
-            urlString = string.replacingOccurrences(of: "wc:", with: "wc://")
-        }
-=======
+
         let urlString = !decodedString.hasPrefix("wc://") ? decodedString.replacingOccurrences(of: "wc:", with: "wc://") : decodedString
->>>>>>> 6504bdf1
         return URLComponents(string: urlString)
     }
 }
 
-<<<<<<< HEAD
-=======
 extension WalletConnectURI.Errors: LocalizedError {
     public var errorDescription: String? {
         switch self {
@@ -151,7 +120,6 @@
 fileprivate var fiveMinutesFromNow: UInt64 {
     return UInt64(Date().timeIntervalSince1970) + 5 * 60
 }
->>>>>>> 6504bdf1
 
 
 #if canImport(UIKit)
@@ -179,13 +147,13 @@
 
 #if DEBUG
 extension WalletConnectURI {
-    init(topic: String, symKey: String, relay: RelayProtocolOptions, expiryTimestamp: UInt64) {
+    init(topic: String, symKey: String, relay: RelayProtocolOptions, methods: [String]? = nil, expiryTimestamp: UInt64) {
         self.version = "2"
         self.topic = topic
         self.symKey = symKey
         self.relay = relay
+        self.methods = methods
         self.expiryTimestamp = expiryTimestamp
     }
-
 }
 #endif