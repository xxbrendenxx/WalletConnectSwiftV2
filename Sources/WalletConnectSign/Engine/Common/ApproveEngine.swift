--- conflicted
+++ resolved
@@ -154,15 +154,6 @@
         _ = try await [settleRequest, subscription]
         onSessionSettle?(session.publicRepresentation())
     }
-    
-    func setProposalPayloadStore(payload: RequestSubscriptionPayload<SessionType.ProposeParams>) {
-        logger.debug("Received Session Proposal")
-        let proposal = payload.request
-        do { try Namespace.validate(proposal.requiredNamespaces) } catch {
-            return respondError(payload: payload, reason: .invalidUpdateRequest, protocolMethod: SessionProposeProtocolMethod())
-        }
-        proposalPayloadsStore.set(payload, forKey: proposal.proposer.publicKey)
-    }
 }
 
 // MARK: - Privates
@@ -283,10 +274,6 @@
     // MARK: SessionProposeRequest
 
     func handleSessionProposeRequest(payload: RequestSubscriptionPayload<SessionType.ProposeParams>) {
-<<<<<<< HEAD
-        setProposalPayloadStore(payload: payload)
-        onSessionProposal?(payload.request.publicRepresentation(pairingTopic: payload.topic))
-=======
         logger.debug("Received Session Proposal")
         let proposal = payload.request
         do { try Namespace.validate(proposal.requiredNamespaces) } catch {
@@ -307,7 +294,6 @@
             )
             onSessionProposal?(proposal.publicRepresentation(pairingTopic: payload.topic), verifyContext)
         }
->>>>>>> db0a3ef9
     }
 
     // MARK: SessionSettleRequest
