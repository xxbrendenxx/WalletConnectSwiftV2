import Foundation
import Combine

final class SessionEngine {
    enum Errors: Error {
        case sessionNotFound(topic: String)
        case sessionRequestExpired
    }

    var onSessionsUpdate: (([Session]) -> Void)?
    var onSessionRequest: ((Request, VerifyContext?) -> Void)?
    var onSessionResponse: ((Response) -> Void)?
    var onSessionRejected: ((String, SessionType.Reason) -> Void)?
    var onSessionDelete: ((String, SessionType.Reason) -> Void)?
    var onEventReceived: ((String, Session.Event, Blockchain?) -> Void)?

    private let sessionStore: WCSessionStorage
    private let networkingInteractor: NetworkInteracting
    private let historyService: HistoryService
    private let verifyContextStore: CodableStore<VerifyContext>
    private let verifyClient: VerifyClientProtocol
    private let kms: KeyManagementServiceProtocol
    private var publishers = [AnyCancellable]()
    private let logger: ConsoleLogging

    init(
        networkingInteractor: NetworkInteracting,
        historyService: HistoryService,
        verifyContextStore: CodableStore<VerifyContext>,
        verifyClient: VerifyClientProtocol,
        kms: KeyManagementServiceProtocol,
        sessionStore: WCSessionStorage,
        logger: ConsoleLogging
    ) {
        self.networkingInteractor = networkingInteractor
        self.historyService = historyService
        self.verifyContextStore = verifyContextStore
        self.verifyClient = verifyClient
        self.kms = kms
        self.sessionStore = sessionStore
        self.logger = logger

        setupConnectionSubscriptions()
        setupRequestSubscriptions()
        setupResponseSubscriptions()
        setupUpdateSubscriptions()
        setupExpirationSubscriptions()
    }

    func hasSession(for topic: String) -> Bool {
        return sessionStore.hasSession(forTopic: topic)
    }

    func getSessions() -> [Session] {
        sessionStore.getAll().map {$0.publicRepresentation()}
    }

    func request(_ request: Request) async throws {
        logger.debug("will request on session topic: \(request.topic)")
        guard let session = sessionStore.getSession(forTopic: request.topic), session.acknowledged else {
            logger.debug("Could not find session for topic \(request.topic)")
            return // TODO: Marked to review on developer facing error cases
        }
        guard session.hasPermission(forMethod: request.method, onChain: request.chainId) else {
            throw WalletConnectError.invalidPermissions
        }
        let chainRequest = SessionType.RequestParams.Request(method: request.method, params: request.params, expiry: request.expiry)
        let sessionRequestParams = SessionType.RequestParams(request: chainRequest, chainId: request.chainId)
        let protocolMethod = SessionRequestProtocolMethod(ttl: request.calculateTtl())
        let rpcRequest = RPCRequest(method: protocolMethod.method, params: sessionRequestParams, rpcid: request.id)
        try await networkingInteractor.request(rpcRequest, topic: request.topic, protocolMethod: SessionRequestProtocolMethod())
    }

    func respondSessionRequest(topic: String, requestId: RPCID, response: RPCResult) async throws {
        guard sessionStore.hasSession(forTopic: topic) else {
            throw Errors.sessionNotFound(topic: topic)
        }

        let protocolMethod = SessionRequestProtocolMethod()

        guard sessionRequestNotExpired(requestId: requestId) else {
            try await networkingInteractor.respondError(
                topic: topic,
                requestId: requestId,
                protocolMethod: protocolMethod,
                reason: SignReasonCode.sessionRequestExpired
            )
            verifyContextStore.delete(forKey: requestId.string)
            throw Errors.sessionRequestExpired
        }

        try await networkingInteractor.respond(
            topic: topic,
            response: RPCResponse(id: requestId, outcome: response),
            protocolMethod: protocolMethod
        )
        verifyContextStore.delete(forKey: requestId.string)
    }

    func emit(topic: String, event: SessionType.EventParams.Event, chainId: Blockchain) async throws {
        let protocolMethod = SessionEventProtocolMethod()
        guard let session = sessionStore.getSession(forTopic: topic) else {
            logger.debug("Could not find session for topic \(topic)")
            return
        }
        guard session.hasPermission(forEvent: event.name, onChain: chainId) else {
            throw WalletConnectError.invalidEvent
        }
        let rpcRequest = RPCRequest(method: protocolMethod.method, params: SessionType.EventParams(event: event, chainId: chainId))
        try await networkingInteractor.request(rpcRequest, topic: topic, protocolMethod: protocolMethod)
    }
}

// MARK: - Privates

private extension SessionEngine {

    func setupConnectionSubscriptions() {
        networkingInteractor.socketConnectionStatusPublisher
            .sink { [unowned self] status in
                guard status == .connected else { return }
                let topics = sessionStore.getAll().map{$0.topic}
                Task(priority: .high) {
                    try await networkingInteractor.batchSubscribe(topics: topics)
                }
            }
            .store(in: &publishers)
    }

    func setupRequestSubscriptions() {
        networkingInteractor.requestSubscription(on: SessionDeleteProtocolMethod())
            .sink { [unowned self] (payload: RequestSubscriptionPayload<SessionType.DeleteParams>) in
                onSessionDelete(payload: payload)
            }.store(in: &publishers)

        networkingInteractor.requestSubscription(on: SessionRequestProtocolMethod())
            .sink { [unowned self] (payload: RequestSubscriptionPayload<SessionType.RequestParams>) in
                Task(priority: .high) {
                    onSessionRequest(payload: payload)
                }
            }.store(in: &publishers)

        networkingInteractor.requestSubscription(on: SessionPingProtocolMethod())
            .sink { [unowned self] (payload: RequestSubscriptionPayload<SessionType.PingParams>) in
                onSessionPing(payload: payload)
            }.store(in: &publishers)

        networkingInteractor.requestSubscription(on: SessionEventProtocolMethod())
            .sink { [unowned self] (payload: RequestSubscriptionPayload<SessionType.EventParams>) in
                onSessionEvent(payload: payload)
            }.store(in: &publishers)
    }

    func setupResponseSubscriptions() {
        networkingInteractor.responseSubscription(on: SessionRequestProtocolMethod())
            .sink { [unowned self] (payload: ResponseSubscriptionPayload<SessionType.RequestParams, AnyCodable>) in
                onSessionResponse?(Response(
                    id: payload.id,
                    topic: payload.topic,
                    chainId: payload.request.chainId.absoluteString,
                    result: .response(payload.response)
                ))
            }
            .store(in: &publishers)

        networkingInteractor.responseErrorSubscription(on: SessionRequestProtocolMethod())
            .sink { [unowned self] (payload: ResponseSubscriptionErrorPayload<SessionType.RequestParams>) in
                onSessionResponse?(Response(
                    id: payload.id,
                    topic: payload.topic,
                    chainId: payload.request.chainId.absoluteString,
                    result: .error(payload.error)
                ))
            }
            .store(in: &publishers)
    }

    func setupExpirationSubscriptions() {
        sessionStore.onSessionExpiration = { [weak self] session in
            self?.kms.deletePrivateKey(for: session.selfParticipant.publicKey)
            self?.kms.deleteAgreementSecret(for: session.topic)
        }
    }

    func setupUpdateSubscriptions() {
        sessionStore.onSessionsUpdate = { [weak self] in
            guard let self else { return }
            self.onSessionsUpdate?(self.getSessions())
        }
    }

    func sessionRequestNotExpired(requestId: RPCID) -> Bool {
        guard let request = historyService.getSessionRequest(id: requestId)?.request
        else { return false }

        return !request.isExpired()
    }

    func respondError(payload: SubscriptionPayload, reason: SignReasonCode, protocolMethod: ProtocolMethod) {
        Task(priority: .high) {
            do {
                try await networkingInteractor.respondError(topic: payload.topic, requestId: payload.id, protocolMethod: protocolMethod, reason: reason)
            } catch {
                logger.error("Respond Error failed with: \(error.localizedDescription)")
            }
        }
    }

    func onSessionDelete(payload: RequestSubscriptionPayload<SessionType.DeleteParams>) {
        let protocolMethod = SessionDeleteProtocolMethod()
        let topic = payload.topic
        guard sessionStore.hasSession(forTopic: topic) else {
            return respondError(payload: payload, reason: .noSessionForTopic, protocolMethod: protocolMethod)
        }
        sessionStore.delete(topic: topic)
        networkingInteractor.unsubscribe(topic: topic)
        Task(priority: .high) {
            try await networkingInteractor.respondSuccess(topic: payload.topic, requestId: payload.id, protocolMethod: protocolMethod)
        }
        onSessionDelete?(topic, payload.request)
    }

    func onSessionRequest(payload: RequestSubscriptionPayload<SessionType.RequestParams>) {
        let protocolMethod = SessionRequestProtocolMethod()
        let topic = payload.topic
        let request = Request(
            id: payload.id,
            topic: payload.topic,
            method: payload.request.request.method,
            params: payload.request.request.params,
            chainId: payload.request.chainId,
            expiry: payload.request.request.expiry
        )
        guard let session = sessionStore.getSession(forTopic: topic) else {
            return respondError(payload: payload, reason: .noSessionForTopic, protocolMethod: protocolMethod)
        }
        guard session.hasNamespace(for: request.chainId) else {
            return respondError(payload: payload, reason: .unauthorizedChain, protocolMethod: protocolMethod)
        }
        guard session.hasPermission(forMethod: request.method, onChain: request.chainId) else {
            return respondError(payload: payload, reason: .unauthorizedMethod(request.method), protocolMethod: protocolMethod)
        }
        guard !request.isExpired() else {
            return respondError(payload: payload, reason: .sessionRequestExpired, protocolMethod: protocolMethod)
        }
        Task(priority: .high) {
            let assertionId = payload.decryptedPayload.sha256().toHexString()
            do {
                let origin = try await verifyClient.verifyOrigin(assertionId: assertionId)
<<<<<<< HEAD
                let verifyContext = verifyClient.createVerifyContext(
                    origin: origin,
                    domain: session.peerParticipant.metadata.url
                )
                verifyContextStore.set(verifyContext, forKey: request.id.string)
=======
                let verifyContext = verifyClient.createVerifyContext(origin: origin, domain: session.peerParticipant.metadata.url)
>>>>>>> 818e5bbb
                onSessionRequest?(request, verifyContext)
            } catch {
                let verifyContext = verifyClient.createVerifyContext(origin: nil, domain: session.peerParticipant.metadata.url)
                onSessionRequest?(request, verifyContext)
                return
            }
        }
    }

    func onSessionPing(payload: SubscriptionPayload) {
        Task(priority: .high) {
            try await networkingInteractor.respondSuccess(topic: payload.topic, requestId: payload.id, protocolMethod: SessionPingProtocolMethod())
        }
    }

    func onSessionEvent(payload: RequestSubscriptionPayload<SessionType.EventParams>) {
        let protocolMethod = SessionEventProtocolMethod()
        let event = payload.request.event
        let topic = payload.topic
        guard let session = sessionStore.getSession(forTopic: topic) else {
            return respondError(payload: payload, reason: .noSessionForTopic, protocolMethod: protocolMethod)
        }
        guard session.peerIsController, session.hasPermission(forEvent: event.name, onChain: payload.request.chainId) else {
            return respondError(payload: payload, reason: .unauthorizedEvent(event.name), protocolMethod: protocolMethod)
        }
        Task(priority: .high) {
            try await networkingInteractor.respondSuccess(topic: payload.topic, requestId: payload.id, protocolMethod: protocolMethod)
        }
        onEventReceived?(topic, event.publicRepresentation(), payload.request.chainId)
    }
}<|MERGE_RESOLUTION|>--- conflicted
+++ resolved
@@ -247,18 +247,12 @@
             let assertionId = payload.decryptedPayload.sha256().toHexString()
             do {
                 let origin = try await verifyClient.verifyOrigin(assertionId: assertionId)
-<<<<<<< HEAD
-                let verifyContext = verifyClient.createVerifyContext(
-                    origin: origin,
-                    domain: session.peerParticipant.metadata.url
-                )
+                let verifyContext = verifyClient.createVerifyContext(origin: origin, domain: session.peerParticipant.metadata.url)
                 verifyContextStore.set(verifyContext, forKey: request.id.string)
-=======
-                let verifyContext = verifyClient.createVerifyContext(origin: origin, domain: session.peerParticipant.metadata.url)
->>>>>>> 818e5bbb
                 onSessionRequest?(request, verifyContext)
             } catch {
                 let verifyContext = verifyClient.createVerifyContext(origin: nil, domain: session.peerParticipant.metadata.url)
+                verifyContextStore.set(verifyContext, forKey: request.id.string)
                 onSessionRequest?(request, verifyContext)
                 return
             }
