--- conflicted
+++ resolved
@@ -37,13 +37,10 @@
     // 6000
     case userDisconnected
 
-<<<<<<< HEAD
     // 7000
     case sessionSettlementFailed
-=======
     // 8000
     case sessionRequestExpired
->>>>>>> a65d2b7c
 
     var code: Int {
         switch self {
@@ -75,12 +72,7 @@
 
         case .sessionSettlementFailed: return 7000
         case .noSessionForTopic: return 7001
-<<<<<<< HEAD
-            
-=======
-
         case .sessionRequestExpired: return 8000
->>>>>>> a65d2b7c
         }
     }
 
@@ -94,9 +86,6 @@
             return "Invalid update namespace request"
         case .invalidExtendRequest:
             return "Invalid update expiry request"
-        case .noSessionForTopic:
-            return "No matching session matching topic"
-
         case .unauthorizedMethod(let method):
             return "Unauthorized JSON-RPC method requested: \(method)"
         case .unauthorizedEvent(let type):
@@ -132,13 +121,12 @@
             return "Unsupported namespace key"
         case .userDisconnected:
             return "User discconnected"
-<<<<<<< HEAD
         case .sessionSettlementFailed:
             return "Session Settlement Failed"
-=======
+        case .noSessionForTopic:
+            return "No matching session matching topic"
         case .sessionRequestExpired:
             return "Session request expired or expiry param validation failed (MIN_INTERVAL: 300, MAX_INTERVAL: 604800)"
->>>>>>> a65d2b7c
         }
     }
 }