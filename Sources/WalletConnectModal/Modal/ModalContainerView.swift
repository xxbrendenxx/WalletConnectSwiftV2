--- conflicted
+++ resolved
@@ -7,22 +7,7 @@
         
     var body: some View {
         VStack(spacing: 0) {
-<<<<<<< HEAD
-            Color.thickOverlay
-                .colorScheme(.light)
-                .transform {
-                    #if os(iOS)
-                        $0.onTapGesture {
-                            withAnimation {
-                                showModal = false
-                            }
-                        }
-                    #endif
-                }
-                .opacity(showModal ? 1 : 0)
-=======
             Color.clear
->>>>>>> e51e0a46
             
             if showModal {
                 ModalSheet(
