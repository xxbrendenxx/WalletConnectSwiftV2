--- conflicted
+++ resolved
@@ -1,10 +1,5 @@
 import SwiftUI
 
-<<<<<<< HEAD
-@available(iOS 14.0, *)
-
-=======
->>>>>>> 6a23e331
 struct ModalContainerView: View {
     
     @Environment(\.presentationMode) var presentationMode
