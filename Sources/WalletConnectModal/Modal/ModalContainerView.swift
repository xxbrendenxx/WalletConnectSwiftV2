--- conflicted
+++ resolved
@@ -6,12 +6,7 @@
     @State var showModal: Bool = false
         
     var body: some View {
-<<<<<<< HEAD
-        VStack(spacing: -10) {
-=======
         VStack(spacing: 0) {
-                        
->>>>>>> f0250997
             Color.thickOverlay
                 .colorScheme(.light)
                 .transform {
