--- conflicted
+++ resolved
@@ -1,13 +1,8 @@
 import SwiftUI
 
 struct Toast: Equatable {
-<<<<<<< HEAD
-    var style: ToastStyle
-    var message: String
-=======
     let style: ToastStyle
     let message: String
->>>>>>> 8e0ee9d6
     var duration: Double = 3
     var width: Double = .infinity
 }
