import Foundation
import Combine


public class NetworkingInteractor: NetworkInteracting {
    private var publishers = Set<AnyCancellable>()
    private let relayClient: RelayClient
    private let serializer: Serializing
    private let rpcHistory: RPCHistory
    private let logger: ConsoleLogging

    private let requestPublisherSubject = PassthroughSubject<(topic: String, request: RPCRequest, decryptedPayload: Data, publishedAt: Date, derivedTopic: String?), Never>()
    private let responsePublisherSubject = PassthroughSubject<(topic: String, request: RPCRequest, response: RPCResponse, publishedAt: Date, derivedTopic: String?), Never>()

    public var requestPublisher: AnyPublisher<(topic: String, request: RPCRequest, decryptedPayload: Data, publishedAt: Date, derivedTopic: String?), Never> {
        requestPublisherSubject.eraseToAnyPublisher()
    }

    private var responsePublisher: AnyPublisher<(topic: String, request: RPCRequest, response: RPCResponse, publishedAt: Date, derivedTopic: String?), Never> {
        responsePublisherSubject.eraseToAnyPublisher()
    }

    public var socketConnectionStatusPublisher: AnyPublisher<SocketConnectionStatus, Never>

    public init(
        relayClient: RelayClient,
        serializer: Serializing,
        logger: ConsoleLogging,
        rpcHistory: RPCHistory
    ) {
        self.relayClient = relayClient
        self.serializer = serializer
        self.rpcHistory = rpcHistory
        self.logger = logger
        self.socketConnectionStatusPublisher = relayClient.socketConnectionStatusPublisher
        setupRelaySubscribtion()
    }

    private func setupRelaySubscribtion() {
        relayClient.messagePublisher
            .sink { [unowned self] (topic, message, publishedAt) in
                manageSubscription(topic, message, publishedAt)
            }.store(in: &publishers)
    }

    public func subscribe(topic: String) async throws {
        try await relayClient.subscribe(topic: topic)
    }

    public func unsubscribe(topic: String) {
        relayClient.unsubscribe(topic: topic) { [unowned self] error in
            if let error = error {
                logger.error(error)
            } else {
                rpcHistory.deleteAll(forTopic: topic)
            }
        }
    }

    public func batchSubscribe(topics: [String]) async throws {
        try await relayClient.batchSubscribe(topics: topics)
    }

    public func batchUnsubscribe(topics: [String]) async throws {
        try await relayClient.batchUnsubscribe(topics: topics)
        rpcHistory.deleteAll(forTopics: topics)
    }

    public func requestSubscription<RequestParams: Codable>(on request: ProtocolMethod) -> AnyPublisher<RequestSubscriptionPayload<RequestParams>, Never> {
        return requestPublisher
            .filter { rpcRequest in
                return rpcRequest.request.method == request.method
            }
            .compactMap { topic, rpcRequest, decryptedPayload, publishedAt, derivedTopic in
                guard let id = rpcRequest.id, let request = try? rpcRequest.params?.get(RequestParams.self) else { return nil }
                return RequestSubscriptionPayload(id: id, topic: topic, request: request, decryptedPayload: decryptedPayload, publishedAt: publishedAt, derivedTopic: derivedTopic)
            }
            .eraseToAnyPublisher()
    }

    public func responseSubscription<Request: Codable, Response: Codable>(on request: ProtocolMethod) -> AnyPublisher<ResponseSubscriptionPayload<Request, Response>, Never> {
        return responsePublisher
            .filter { rpcRequest in
                return rpcRequest.request.method == request.method
            }
            .compactMap { topic, rpcRequest, rpcResponse, publishedAt, derivedTopic  in
                guard
                    let id = rpcRequest.id,
                    let request = try? rpcRequest.params?.get(Request.self),
                    let response = try? rpcResponse.result?.get(Response.self) else { return nil }
                return ResponseSubscriptionPayload(id: id, topic: topic, request: request, response: response, publishedAt: publishedAt, derivedTopic: derivedTopic)
            }
            .eraseToAnyPublisher()
    }

    public func responseErrorSubscription<Request: Codable>(on request: ProtocolMethod) -> AnyPublisher<ResponseSubscriptionErrorPayload<Request>, Never> {
        return responsePublisher
            .filter { $0.request.method == request.method }
            .compactMap { topic, rpcRequest, rpcResponse, publishedAt, _ in
                guard let id = rpcResponse.id, let request = try? rpcRequest.params?.get(Request.self), let error = rpcResponse.error else { return nil }
                return ResponseSubscriptionErrorPayload(id: id, topic: topic, request: request, error: error)
            }
            .eraseToAnyPublisher()
    }

    public func request(_ request: RPCRequest, topic: String, protocolMethod: ProtocolMethod, envelopeType: Envelope.EnvelopeType) async throws {
        try rpcHistory.set(request, forTopic: topic, emmitedBy: .local)
        let message = try serializer.serialize(topic: topic, encodable: request, envelopeType: envelopeType)
        try await relayClient.publish(topic: topic, payload: message, tag: protocolMethod.requestConfig.tag, prompt: protocolMethod.requestConfig.prompt, ttl: protocolMethod.requestConfig.ttl)
    }

    public func respond(topic: String, response: RPCResponse, protocolMethod: ProtocolMethod, envelopeType: Envelope.EnvelopeType) async throws {
        try rpcHistory.resolve(response)
        let message = try! serializer.serialize(topic: topic, encodable: response, envelopeType: envelopeType)
        try await relayClient.publish(topic: topic, payload: message, tag: protocolMethod.responseConfig.tag, prompt: protocolMethod.responseConfig.prompt, ttl: protocolMethod.responseConfig.ttl)
    }

    public func respondSuccess(topic: String, requestId: RPCID, protocolMethod: ProtocolMethod, envelopeType: Envelope.EnvelopeType) async throws {
        let response = RPCResponse(id: requestId, result: true)
        try await respond(topic: topic, response: response, protocolMethod: protocolMethod, envelopeType: envelopeType)
    }

    public func getClientId() throws -> String {
        try relayClient.getClientId()
    }

    public func respondError(topic: String, requestId: RPCID, protocolMethod: ProtocolMethod, reason: Reason, envelopeType: Envelope.EnvelopeType) async throws {
        let error = JSONRPCError(code: reason.code, message: reason.message)
        let response = RPCResponse(id: requestId, error: error)
        try await respond(topic: topic, response: response, protocolMethod: protocolMethod, envelopeType: envelopeType)
    }

    private func manageSubscription(_ topic: String, _ encodedEnvelope: String, _ publishedAt: Date) {
<<<<<<< HEAD
        if let (deserializedJsonRpcRequest, derivedTopic, decryptedPayload): (RPCRequest, String?, Data) = serializer.tryDeserialize(topic: topic, encodedEnvelope: encodedEnvelope) {
            handleRequest(topic: topic, request: deserializedJsonRpcRequest, decryptedPayload: decryptedPayload, publishedAt: publishedAt, derivedTopic: derivedTopic)
        } else if let (response, derivedTopic, _): (RPCResponse, String?, Data) = serializer.tryDeserialize(topic: topic, encodedEnvelope: encodedEnvelope) {
            handleResponse(response: response, publishedAt: publishedAt, derivedTopic: derivedTopic)
=======
        if let (deserializedJsonRpcRequest, derivedTopic): (RPCRequest, String?) = serializer.tryDeserialize(topic: topic, encodedEnvelope: encodedEnvelope) {
            handleRequest(topic: topic, request: deserializedJsonRpcRequest, publishedAt: publishedAt, derivedTopic: derivedTopic)
        } else if let (response, derivedTopic): (RPCResponse, String?) = serializer.tryDeserialize(topic: topic, encodedEnvelope: encodedEnvelope) {
            handleResponse(topic: topic, response: response, publishedAt: publishedAt, derivedTopic: derivedTopic)
>>>>>>> 742a501a
        } else {
            logger.debug("Networking Interactor - Received unknown object type from networking relay")
        }
    }

    private func handleRequest(topic: String, request: RPCRequest, decryptedPayload: Data, publishedAt: Date, derivedTopic: String?) {
        do {
            try rpcHistory.set(request, forTopic: topic, emmitedBy: .remote)
            requestPublisherSubject.send((topic, request, decryptedPayload, publishedAt, derivedTopic))
        } catch {
            logger.debug(error)
        }
    }

    private func handleResponse(topic: String, response: RPCResponse, publishedAt: Date, derivedTopic: String?) {
        do {
            try rpcHistory.resolve(response)
            let record = rpcHistory.get(recordId: response.id!)!
            responsePublisherSubject.send((topic, record.request, response, publishedAt, derivedTopic))
        } catch {
            logger.debug("Handle json rpc response error: \(error)")
        }
    }
}

extension NetworkingInteractor: NetworkingClient {
    public func connect() throws {
        try relayClient.connect()
    }

    public func disconnect(closeCode: URLSessionWebSocketTask.CloseCode) throws {
        try relayClient.disconnect(closeCode: closeCode)
    }
}<|MERGE_RESOLUTION|>--- conflicted
+++ resolved
@@ -131,17 +131,10 @@
     }
 
     private func manageSubscription(_ topic: String, _ encodedEnvelope: String, _ publishedAt: Date) {
-<<<<<<< HEAD
         if let (deserializedJsonRpcRequest, derivedTopic, decryptedPayload): (RPCRequest, String?, Data) = serializer.tryDeserialize(topic: topic, encodedEnvelope: encodedEnvelope) {
             handleRequest(topic: topic, request: deserializedJsonRpcRequest, decryptedPayload: decryptedPayload, publishedAt: publishedAt, derivedTopic: derivedTopic)
         } else if let (response, derivedTopic, _): (RPCResponse, String?, Data) = serializer.tryDeserialize(topic: topic, encodedEnvelope: encodedEnvelope) {
-            handleResponse(response: response, publishedAt: publishedAt, derivedTopic: derivedTopic)
-=======
-        if let (deserializedJsonRpcRequest, derivedTopic): (RPCRequest, String?) = serializer.tryDeserialize(topic: topic, encodedEnvelope: encodedEnvelope) {
-            handleRequest(topic: topic, request: deserializedJsonRpcRequest, publishedAt: publishedAt, derivedTopic: derivedTopic)
-        } else if let (response, derivedTopic): (RPCResponse, String?) = serializer.tryDeserialize(topic: topic, encodedEnvelope: encodedEnvelope) {
             handleResponse(topic: topic, response: response, publishedAt: publishedAt, derivedTopic: derivedTopic)
->>>>>>> 742a501a
         } else {
             logger.debug("Networking Interactor - Received unknown object type from networking relay")
         }
