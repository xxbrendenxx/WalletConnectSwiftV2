--- conflicted
+++ resolved
@@ -62,15 +62,6 @@
         case errSecSuccess:
             return item as? Data
         case errSecItemNotFound:
-<<<<<<< HEAD
-            // Try to update the accessibility attribute first
-            tryUpdateAccessibilityAttributeOnRead(key: key)
-                // Then attempt to migrate to the new access group
-            if let updatedData = try tryToMigrateKeyToNewAccessGroup(key: key) {
-                return updatedData
-            } else {
-                return nil
-=======
             return try synchronizationQueue.sync {
                 // Try to update the accessibility attribute first - migration V1
                 tryUpdateAccessibilityAttribute(key: key)
@@ -80,9 +71,7 @@
                 } else {
                     return nil
                 }
->>>>>>> a71a055f
             }
-
         default:
             throw KeychainError(status)
         }
@@ -146,66 +135,12 @@
     }
 
 
-<<<<<<< HEAD
-    private func tryUpdateAccessibilityAttributeOnRead(key: String) {
-=======
     private func tryUpdateAccessibilityAttribute(key: String) {
->>>>>>> a71a055f
         var updateQuery = buildBaseServiceQuery(for: key)
         updateQuery.removeValue(forKey: kSecAttrAccessGroup)
         updateQuery[kSecAttrAccessible] = kSecAttrAccessibleWhenUnlockedThisDeviceOnly
 
         let attributes = [kSecAttrAccessible: kSecAttrAccessibleAfterFirstUnlockThisDeviceOnly]
-<<<<<<< HEAD
-        let status = secItem.update(updateQuery as CFDictionary, attributes as CFDictionary)
-
-        print("tryUpdateAccessibilityAttributeOnRead status: \(status.message) \(status.description)")
-
-        if status != errSecSuccess {
-            print("tryUpdateAccessibilityAttributeOnRead status: \(status.message) \(status.description) potentially already migrated")
-        } else if status == errSecSuccess {
-            print("successfuly migrated to kSecAttrAccessibleAfterFirstUnlockThisDeviceOnly")
-        }
-    }
-
-    private func tryToMigrateKeyToNewAccessGroup(key: String) throws -> Data? {
-        // Update the item to include the new access group
-        let query = buildBaseServiceQuery(for: key)
-        let attributesToUpdate = [
-            kSecAttrAccessGroup: accessGroup
-        ] as [CFString: Any]
-
-        let updateStatus = secItem.update(query as CFDictionary, attributesToUpdate as CFDictionary)
-
-        print("migrateKeyToNewAccessGroup status: \(updateStatus) \(updateStatus.message) \(updateStatus.description)")
-        guard updateStatus == errSecSuccess else {
-            throw KeychainError(updateStatus)
-        }
-        // Try to read the item again with updated accessibility
-        var readQuery = buildBaseServiceQuery(for: key, accessGroup: accessGroup)
-        readQuery[kSecReturnData] = true
-
-        var item: CFTypeRef?
-        let readStatus = secItem.copyMatching(readQuery as CFDictionary, &item)
-
-        if readStatus == errSecSuccess, let data = item as? Data {
-            return data
-        } else {
-            return nil
-        }
-    }
-
-    private func tryMigrateAttrAccessibleOnUpdate(data: Data, key: String) throws {
-        var updateAccessQuery = buildBaseServiceQuery(for: key)
-        updateAccessQuery[kSecAttrAccessible] = kSecAttrAccessibleWhenUnlockedThisDeviceOnly
-
-        let accessAttributes = [kSecAttrAccessible: kSecAttrAccessibleAfterFirstUnlockThisDeviceOnly]
-        let accessStatus = secItem.update(updateAccessQuery as CFDictionary, accessAttributes as CFDictionary)
-
-        guard accessStatus == errSecSuccess else {
-            throw KeychainError.itemNotFound
-        }
-=======
         let _ = secItem.update(updateQuery as CFDictionary, attributes as CFDictionary)
     }
 
@@ -229,7 +164,6 @@
     private func tryToMigrateKeyToNewAccessGroupOnUpdate(data: Data, key: String) throws {
 
         tryToMigrateToNewAccessGroup(key: key)
->>>>>>> a71a055f
 
         let updateQuery = buildBaseServiceQuery(for: key)
         let updateAttributes = [kSecValueData: data]
