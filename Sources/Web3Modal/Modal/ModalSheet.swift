--- conflicted
+++ resolved
@@ -87,18 +87,18 @@
     private func welcome() -> some View {
         if #available(iOS 14.0, *) {
             WalletList(
-                wallets: $viewModel.wallets,
+                wallets: .init(get: {
+                    viewModel.wallets
+                }, set: { _ in }),
                 destination: .init(get: {
                     viewModel.destination
                 }, set: { _ in }),
-                navigateTo: viewModel.navigateTo(_:)
+                navigateTo: viewModel.navigateTo(_:),
+                onListingTap: viewModel.onListingTap(_:)
             )
-        } else {
-            EmptyView()
         }
     }
     
-<<<<<<< HEAD
     private func qrCode() -> some View {
         VStack {
             if let uri = viewModel.uri {
@@ -106,48 +106,6 @@
             } else {
                 ActivityIndicator(isAnimating: .constant(true), style: .large)
             }
-=======
-    @ViewBuilder
-    private func gridItem(for index: Int) -> some View {
-        let wallet: Listing? = viewModel.wallets[safe: index]
-        
-        if #available(iOS 14.0, *) {
-            VStack {
-                AsyncImage(url: viewModel.imageUrl(for: wallet)) { image in
-                    image
-                        .resizable()
-                        .scaledToFit()
-                } placeholder: {
-                    Color
-                        .foreground3
-                        .frame(width: 60, height: 60)
-                }
-                .cornerRadius(8)
-                .overlay(
-                    RoundedRectangle(cornerRadius: 8)
-                        .stroke(.gray.opacity(0.4), lineWidth: 1)
-                )
-
-                Text(wallet?.name ?? "WalletName")
-                    .font(.system(size: 12))
-                    .foregroundColor(.foreground1)
-                    .padding(.horizontal, 12)
-                    .fixedSize(horizontal: true, vertical: true)
-
-                Text("RECENT")
-                    .opacity(0)
-                    .font(.system(size: 10))
-                    .foregroundColor(.foreground3)
-                    .padding(.horizontal, 12)
-            }
-            .redacted(reason: wallet == nil ? .placeholder : [])
-            .frame(maxWidth: 80, maxHeight: 96)
-            .onTapGesture {
-                Task {
-                    await viewModel.onWalletTapped(index: index)
-                }
-            }
->>>>>>> 9316bdc4
         }
     }
     
@@ -163,7 +121,10 @@
         case .qr:
             qrCode()
         case .getWallet:
-            GetAWalletView(wallets: Array(viewModel.wallets.prefix(6)))
+            GetAWalletView(
+                wallets: Array(viewModel.wallets.prefix(6)),
+                onTap: viewModel.onGetWalletTap(_:)
+            )
         }
     }
 }
