--- conflicted
+++ resolved
@@ -11,24 +11,8 @@
 }
 
 final class DefaultModalSheetInteractor: ModalSheetInteractor {
-<<<<<<< HEAD
-    let projectId: String
-    let metadata: AppMetadata
-    
-    lazy var sessionSettlePublisher: AnyPublisher<Session, Never> = Sign.instance.sessionSettlePublisher
-    
-    init(projectId: String, metadata: AppMetadata) {
-        self.projectId = projectId
-        self.metadata = metadata
-        
-        Pair.configure(metadata: metadata)
-        Networking.configure(projectId: projectId)
-    }
-=======
-    
     lazy var sessionSettlePublisher: AnyPublisher<Session, Never> = Web3Modal.instance.sessionSettlePublisher
     lazy var sessionRejectionPublisher: AnyPublisher<(Session.Proposal, Reason), Never> = Web3Modal.instance.sessionRejectionPublisher
->>>>>>> 3894cc16
     
     func getListings() async throws -> [Listing] {
         
