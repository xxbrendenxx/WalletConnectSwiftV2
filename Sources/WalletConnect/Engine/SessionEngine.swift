import Foundation
import Combine
import WalletConnectUtils

final class SessionEngine {
    var onSessionPayloadRequest: ((Request)->())?
    var onSessionPayloadResponse: ((Response)->())?
    var onSessionApproved: ((Session)->())?
    var onApprovalAcknowledgement: ((Session) -> Void)?
    var onSessionRejected: ((String, SessionType.Reason)->())?
    var onSessionUpdate: ((String, Set<String>)->())?
    var onSessionUpgrade: ((String, SessionPermissions)->())?
    var onSessionDelete: ((String, SessionType.Reason)->())?
    var onNotificationReceived: ((String, Session.Notification)->())?
    
    private let sequencesStore: SessionSequenceStorage
    private let wcSubscriber: WCSubscribing
    private let relayer: WalletConnectRelaying
    private let kms: KeyManagementServiceProtocol
    private var metadata: AppMetadata
    private var publishers = [AnyCancellable]()
    private let logger: ConsoleLogging
    private let topicInitializer: () -> String?

    init(relay: WalletConnectRelaying,
         kms: KeyManagementServiceProtocol,
         subscriber: WCSubscribing,
         sequencesStore: SessionSequenceStorage,
         metadata: AppMetadata,
         logger: ConsoleLogging,
         topicGenerator: @escaping () -> String? = String.generateTopic) {
        self.relayer = relay
        self.kms = kms
        self.metadata = metadata
        self.wcSubscriber = subscriber
        self.sequencesStore = sequencesStore
        self.logger = logger
        self.topicInitializer = topicGenerator
        setUpWCRequestHandling()
        setupExpirationHandling()
        restoreSubscriptions()
        
        relayer.onResponse = { [weak self] in
            self?.handleResponse($0)
        }
    }
    
    func hasSession(for topic: String) -> Bool {
        return sequencesStore.hasSequence(forTopic: topic)
    }
    
    func getSettledSessions() -> [Session] {
        sequencesStore.getAll().compactMap {
            guard let settled = $0.settled else { return nil }
            let permissions = Session.Permissions(blockchains: settled.permissions.blockchain.chains, methods: settled.permissions.jsonrpc.methods)
            return Session(topic: $0.topic, peer: settled.peer.metadata!, permissions: permissions, accounts: settled.state.accounts)
        }
    }
    
    func proposeSession(settledPairing: Pairing, permissions: SessionPermissions, relay: RelayProtocolOptions) {
        guard let pendingSessionTopic = topicInitializer() else {
            logger.debug("Could not generate topic")
            return
        }
        logger.debug("Propose Session on topic: \(pendingSessionTopic)")
        
        let publicKey = try! kms.createX25519KeyPair()
        
        let proposal = SessionProposal(
            topic: pendingSessionTopic,
            relay: relay,
            proposer: SessionType.Proposer(publicKey: publicKey.hexRepresentation, controller: false, metadata: metadata),
            signal: SessionType.Signal(method: "pairing", params: SessionType.Signal.Params(topic: settledPairing.topic)),
            permissions: permissions,
            ttl: SessionSequence.timeToLivePending)
        
        let pendingSession = SessionSequence.buildProposed(proposal: proposal)
        
        sequencesStore.setSequence(pendingSession)
        wcSubscriber.setSubscription(topic: pendingSessionTopic)
        let pairingAgreementSecret = try! kms.getAgreementSecret(for: settledPairing.topic)!
        try! kms.setAgreementSecret(pairingAgreementSecret, topic: proposal.topic)
        
        let request = PairingType.PayloadParams.Request(method: .sessionPropose, params: proposal)
        let pairingPayloadParams = PairingType.PayloadParams(request: request)
        relayer.request(.wcPairingPayload(pairingPayloadParams), onTopic: settledPairing.topic) { [unowned self] result in
            switch result {
            case .success:
                logger.debug("Session Proposal response received")
            case .failure(let error):
                logger.debug("Could not send session proposal error: \(error)")
            }
        }
    }
    
    // TODO: Check matching controller
    func approve(proposal: SessionProposal, accounts: Set<String>) {
        logger.debug("Approve session")
        
        let selfPublicKey = try! kms.createX25519KeyPair()
        let agreementKeys = try! kms.performKeyAgreement(selfPublicKey: selfPublicKey, peerPublicKey: proposal.proposer.publicKey)
        
        let settledTopic = agreementKeys.derivedTopic()
        let pendingSession = SessionSequence.buildResponded(proposal: proposal, agreementKeys: agreementKeys, metadata: metadata)
        let settledSession = SessionSequence.buildPreSettled(proposal: proposal, agreementKeys: agreementKeys, metadata: metadata, accounts: accounts)
        
        let approval = SessionType.ApproveParams(
            relay: proposal.relay,
            responder: SessionParticipant(
                publicKey: selfPublicKey.hexRepresentation,
                metadata: metadata),
            expiry: Int(Date().timeIntervalSince1970) + proposal.ttl,
            state: SessionState(accounts: accounts))
        
        sequencesStore.setSequence(pendingSession)
        wcSubscriber.setSubscription(topic: proposal.topic)
        
        try! kms.setAgreementSecret(agreementKeys, topic: settledTopic)
        sequencesStore.setSequence(settledSession)
        wcSubscriber.setSubscription(topic: settledTopic)
        
        relayer.request(.wcSessionApprove(approval), onTopic: proposal.topic) { [weak self] result in
            switch result {
            case .success:
                self?.logger.debug("Success on wc_sessionApprove, published on topic: \(proposal.topic), settled topic: \(settledTopic)")
            case .failure(let error):
                self?.logger.error(error)
            }
        }
    }
    
    func reject(proposal: SessionProposal, reason: SessionType.Reason ) {
        let rejectParams = SessionType.RejectParams(reason: reason)
        relayer.request(.wcSessionReject(rejectParams), onTopic: proposal.topic) { [weak self] result in
            self?.logger.debug("Reject result: \(result)")
        }
    }
    
    func delete(topic: String, reason: Reason) {
        logger.debug("Will delete session for reason: message: \(reason.message) code: \(reason.code)")
        sequencesStore.delete(topic: topic)
        wcSubscriber.removeSubscription(topic: topic)
        relayer.request(.wcSessionDelete(SessionType.DeleteParams(reason: reason.toInternal())), onTopic: topic) { [weak self] result in
            self?.logger.debug("Session Delete result: \(result)")
        }
    }
    
    func ping(topic: String, completion: @escaping ((Result<Void, Error>) -> ())) {
        guard sequencesStore.hasSequence(forTopic: topic) else {
            logger.debug("Could not find session to ping for topic \(topic)")
            return
        }
        relayer.request(.wcSessionPing, onTopic: topic) { [unowned self] result in
            switch result {
            case .success(_):
                logger.debug("Did receive ping response")
                completion(.success(()))
            case .failure(let error):
                logger.debug("error: \(error)")
            }
        }
    }
    
    func request(params: Request) {
        guard sequencesStore.hasSequence(forTopic: params.topic) else {
            logger.debug("Could not find session for topic \(params.topic)")
            return
        }
        let request = SessionType.PayloadParams.Request(method: params.method, params: params.params)
        let sessionPayloadParams = SessionType.PayloadParams(request: request, chainId: params.chainId)
        let sessionPayloadRequest = WCRequest(id: params.id, method: .sessionPayload, params: .sessionPayload(sessionPayloadParams))
        relayer.request(topic: params.topic, payload: sessionPayloadRequest) { [weak self] result in
            switch result {
            case .success(_):
                self?.logger.debug("Did receive session payload response")
            case .failure(let error):
                self?.logger.debug("error: \(error)")
            }
        }
    }
    
    func respondSessionPayload(topic: String, response: JsonRpcResult) {
        guard sequencesStore.hasSequence(forTopic: topic) else {
            logger.debug("Could not find session for topic \(topic)")
            return
        }
        relayer.respond(topic: topic, response: response) { [weak self] error in
            if let error = error {
                self?.logger.debug("Could not send session payload, error: \(error.localizedDescription)")
            } else {
                self?.logger.debug("Sent Session Payload Response")
            }
        }
    }
    
    func update(topic: String, accounts: Set<String>) throws {
        guard var session = sequencesStore.getSequence(forTopic: topic) else {
            throw WalletConnectError.internal(.noSequenceForTopic)
        }
        for account in accounts {
            if !String.conformsToCAIP10(account) {
                throw WalletConnectError.internal(.notApproved) // TODO: Use a suitable error cases
            }
        }
        if !session.selfIsController || session.settled?.status != .acknowledged {
            throw WalletConnectError.unauthrorized(.unauthorizedUpdateRequest)
        }
        session.update(accounts)
        sequencesStore.setSequence(session)
        relayer.request(.wcSessionUpdate(SessionType.UpdateParams(accounts: accounts)), onTopic: topic)
    }
    
    func upgrade(topic: String, permissions: Session.Permissions) throws {
        let permissions = SessionPermissions(permissions: permissions)
        guard var session = sequencesStore.getSequence(forTopic: topic) else {
            throw WalletConnectError.noSessionMatchingTopic(topic)
        }
        guard session.isSettled else {
            throw WalletConnectError.sessionNotSettled(topic)
        }
        guard session.selfIsController else {
            throw WalletConnectError.unauthorizedNonControllerCall
        }
        guard validatePermissions(permissions) else {
            throw WalletConnectError.invalidPermissions
        }
        session.upgrade(permissions)
        let newPermissions = session.settled!.permissions // We know session is settled
        sequencesStore.setSequence(session)
        relayer.request(.wcSessionUpgrade(SessionType.UpgradeParams(permissions: newPermissions)), onTopic: topic)
    }
    
    func notify(topic: String, params: Session.Notification, completion: ((Error?)->())?) {
        guard let session = sequencesStore.getSequence(forTopic: topic), session.isSettled else {
            logger.debug("Could not find session for topic \(topic)")
            return
        }
        do {
            let params = SessionType.NotificationParams(type: params.type, data: params.data)
            try validateNotification(session: session, params: params)
            relayer.request(.wcSessionNotification(params), onTopic: topic) { result in
                switch result {
                case .success(_):
                    completion?(nil)
                case .failure(let error):
                    completion?(error)
                }
            }
        } catch let error as WalletConnectError {
            logger.error(error)
            completion?(error)
        } catch {}
    }

    //MARK: - Private
    
    private func setUpWCRequestHandling() {
        wcSubscriber.onReceivePayload = { [unowned self] subscriptionPayload in
            switch subscriptionPayload.wcRequest.params {
            case .sessionApprove(let approveParams):
                wcSessionApprove(subscriptionPayload, approveParams: approveParams)
            case .sessionReject(let rejectParams):
                wcSessionReject(subscriptionPayload, rejectParams: rejectParams)
            case .sessionUpdate(let updateParams):
                wcSessionUpdate(payload: subscriptionPayload, updateParams: updateParams)
            case .sessionUpgrade(let upgradeParams):
                wcSessionUpgrade(payload: subscriptionPayload, upgradeParams: upgradeParams)
            case .sessionDelete(let deleteParams):
                wcSessionDelete(subscriptionPayload, deleteParams: deleteParams)
            case .sessionPayload(let sessionPayloadParams):
                wcSessionPayload(subscriptionPayload, payloadParams: sessionPayloadParams)
            case .sessionPing(_):
                wcSessionPing(subscriptionPayload)
            case .sessionNotification(let notificationParams):
                wcSessionNotification(subscriptionPayload, notificationParams: notificationParams)
            default:
                logger.warn("Warning: Session Engine - Unexpected method type: \(subscriptionPayload.wcRequest.method) received from subscriber")
            }
        }
    }
    
    private func wcSessionApprove(_ payload: WCRequestSubscriptionPayload, approveParams: SessionType.ApproveParams) {
        let topic = payload.topic
        guard let session = sequencesStore.getSequence(forTopic: topic), let pendingSession = session.pending else {
            relayer.respondError(for: payload, reason: .noContextWithTopic(context: .session, topic: topic))
            return
        }
        guard !session.selfIsController else {
            // TODO: Replace generic reason with a valid code.
            relayer.respondError(for: payload, reason: .generic(message: "wcSessionApproval received by a controller"))
            return
        }
        
        let settledTopic: String
        let agreementKeys: AgreementSecret
        do {
            let publicKey = try session.getPublicKey()
            agreementKeys = try crypto.performKeyAgreement(selfPublicKey: publicKey, peerPublicKey: approveParams.responder.publicKey)
            settledTopic = agreementKeys.derivedTopic()
            try crypto.setAgreementSecret(agreementKeys, topic: settledTopic)
        } catch {
            relayer.respondError(for: payload, reason: .missingOrInvalid("agreement keys"))
            return
        }

        let proposal = pendingSession.proposal
        let settledSession = SessionSequence.buildAcknowledged(approval: approveParams, proposal: proposal, agreementKeys: agreementKeys, metadata: metadata)
        sequencesStore.delete(topic: proposal.topic)
        sequencesStore.setSequence(settledSession)
        wcSubscriber.setSubscription(topic: settledTopic)
        wcSubscriber.removeSubscription(topic: proposal.topic)
        
        let approvedSession = Session(
            topic: settledTopic,
            peer: approveParams.responder.metadata,
            permissions: Session.Permissions(
                blockchains: pendingSession.proposal.permissions.blockchain.chains,
                methods: pendingSession.proposal.permissions.jsonrpc.methods), accounts: settledSession.settled!.state.accounts)
        
        logger.debug("Responder Client approved session on topic: \(topic)")
        relayer.respondSuccess(for: payload)
        onSessionApproved?(approvedSession)
    }
    
    private func wcSessionReject(_ payload: WCRequestSubscriptionPayload, rejectParams: SessionType.RejectParams) {
        let topic = payload.topic
        guard sequencesStore.hasSequence(forTopic: topic) else {
            relayer.respondError(for: payload, reason: .noContextWithTopic(context: .session, topic: topic))
            return
        }
        sequencesStore.delete(topic: topic)
        wcSubscriber.removeSubscription(topic: topic)
        relayer.respondSuccess(for: payload)
        onSessionRejected?(topic, rejectParams.reason)
    }
    
    private func wcSessionUpdate(payload: WCRequestSubscriptionPayload, updateParams: SessionType.UpdateParams) {
        for account in updateParams.state.accounts {
            if !String.conformsToCAIP10(account) {
                relayer.respondError(for: payload, reason: .invalidUpdateRequest(context: .session))
                return
            }
        }
        let topic = payload.topic
        guard var session = sequencesStore.getSequence(forTopic: topic) else {
            relayer.respondError(for: payload, reason: .noContextWithTopic(context: .session, topic: topic))
            return
        }
        guard session.peerIsController else {
            relayer.respondError(for: payload, reason: .unauthorizedUpdateRequest(context: .session))
            return
        }
        session.settled?.state = updateParams.state
        sequencesStore.setSequence(session)
        relayer.respondSuccess(for: payload)
        onSessionUpdate?(topic, updateParams.state.accounts)
    }
    
    private func wcSessionUpgrade(payload: WCRequestSubscriptionPayload, upgradeParams: SessionType.UpgradeParams) {
        guard validatePermissions(upgradeParams.permissions) else {
            relayer.respondError(for: payload, reason: .invalidUpgradeRequest(context: .session))
            return
        }
        guard var session = sequencesStore.getSequence(forTopic: payload.topic) else {
            relayer.respondError(for: payload, reason: .noContextWithTopic(context: .session, topic: payload.topic))
            return
        }
        guard session.peerIsController else {
            relayer.respondError(for: payload, reason: .unauthorizedUpgradeRequest(context: .session))
            return
        }
        session.upgrade(upgradeParams.permissions)
        sequencesStore.setSequence(session)
        let newPermissions = session.settled!.permissions // We know session is settled
        relayer.respondSuccess(for: payload)
        onSessionUpgrade?(session.topic, newPermissions)
    }
    
    private func wcSessionDelete(_ payload: WCRequestSubscriptionPayload, deleteParams: SessionType.DeleteParams) {
        let topic = payload.topic
        guard sequencesStore.hasSequence(forTopic: topic) else {
            relayer.respondError(for: payload, reason: .noContextWithTopic(context: .session, topic: topic))
            return
        }
        sequencesStore.delete(topic: topic)
        wcSubscriber.removeSubscription(topic: topic)
        relayer.respondSuccess(for: payload)
        onSessionDelete?(topic, deleteParams.reason)
    }
    
    private func wcSessionPayload(_ payload: WCRequestSubscriptionPayload, payloadParams: SessionType.PayloadParams) {
        let topic = payload.topic
        let jsonRpcRequest = JSONRPCRequest<AnyCodable>(id: payload.wcRequest.id, method: payloadParams.request.method, params: payloadParams.request.params)
        let request = Request(
            id: jsonRpcRequest.id,
            topic: topic,
            method: jsonRpcRequest.method,
            params: jsonRpcRequest.params,
            chainId: payloadParams.chainId)
        
        guard let session = sequencesStore.getSequence(forTopic: topic) else {
            relayer.respondError(for: payload, reason: .noContextWithTopic(context: .session, topic: topic))
            return
        }
        if let chainId = request.chainId {
            guard session.hasPermission(forChain: chainId) else {
                relayer.respondError(for: payload, reason: .unauthorizedTargetChain(chainId))
                return
            }
        }
        guard session.hasPermission(forMethod: request.method) else {
            relayer.respondError(for: payload, reason: .unauthorizedRPCMethod(request.method))
            return
        }
        onSessionPayloadRequest?(request)
    }
    
    private func wcSessionPing(_ payload: WCRequestSubscriptionPayload) {
        relayer.respondSuccess(for: payload)
    }
    
    private func wcSessionNotification(_ payload: WCRequestSubscriptionPayload, notificationParams: SessionType.NotificationParams) {
        let topic = payload.topic
        guard let session = sequencesStore.getSequence(forTopic: topic), session.isSettled else {
            relayer.respondError(for: payload, reason: .noContextWithTopic(context: .session, topic: payload.topic))
            return
        }
<<<<<<< HEAD
        logger.debug("handleSessionApprove")
        
        let agreementKeys = try! kms.performKeyAgreement(selfPublicKey: try! session.getPublicKey(), peerPublicKey: approveParams.responder.publicKey)
        
        let settledTopic = agreementKeys.derivedTopic()
        
        try! kms.setAgreementSecret(agreementKeys, topic: settledTopic)
        
        let proposal = pendingSession.proposal
        let settledSession = SessionSequence.buildAcknowledged(approval: approveParams, proposal: proposal, agreementKeys: agreementKeys, metadata: metadata)
        
        sequencesStore.delete(topic: proposal.topic)
        sequencesStore.setSequence(settledSession)
        
        wcSubscriber.setSubscription(topic: settledTopic)
        wcSubscriber.removeSubscription(topic: proposal.topic)
        
        let approvedSession = Session(
            topic: settledTopic,
            peer: approveParams.responder.metadata,
            permissions: Session.Permissions(
                blockchains: pendingSession.proposal.permissions.blockchain.chains,
                methods: pendingSession.proposal.permissions.jsonrpc.methods), accounts: settledSession.settled!.state.accounts)
        
        let response = JSONRPCResponse<AnyCodable>(id: requestId, result: AnyCodable(true))
        relayer.respond(topic: topic, response: JsonRpcResult.response(response)) { [unowned self] error in
            if let error = error {
                logger.error(error)
=======
        if session.selfIsController {
            guard session.hasPermission(forNotification: notificationParams.type) else {
                relayer.respondError(for: payload, reason: .unauthorizedNotificationType(notificationParams.type))
                return
            }
        }
        let notification = Session.Notification(type: notificationParams.type, data: notificationParams.data)
        relayer.respondSuccess(for: payload)
        onNotificationReceived?(topic, notification)
    }
    
    private func validateNotification(session: SessionSequence, params: SessionType.NotificationParams) throws {
        if session.selfIsController {
            return
        } else {
            guard let notifications = session.settled?.permissions.notifications,
                  notifications.types.contains(params.type) else {
                throw WalletConnectError.unauthrorized(.unauthorizedNotificationType)
>>>>>>> 0f0f258d
            }
        }
    }
    
    private func setupExpirationHandling() {
        sequencesStore.onSequenceExpiration = { [weak self] topic, publicKey in
            self?.kms.deletePrivateKey(for: publicKey)
            self?.kms.deleteAgreementSecret(for: topic)
        }
    }
    
    private func restoreSubscriptions() {
        relayer.transportConnectionPublisher
            .sink { [unowned self] (_) in
                let topics = sequencesStore.getAll().map{$0.topic}
                topics.forEach{self.wcSubscriber.setSubscription(topic: $0)}
            }.store(in: &publishers)
    }
    
    private func handleResponse(_ response: WCResponse) {
        switch response.requestParams {
        case .pairingPayload(let payloadParams):
            let proposeParams = payloadParams.request.params
            handleProposeResponse(topic: response.topic, proposeParams: proposeParams, result: response.result)
        case .sessionApprove(_):
            handleApproveResponse(topic: response.topic, result: response.result)
        case .sessionUpdate:
            handleUpdateResponse(topic: response.topic, result: response.result)
        case .sessionUpgrade:
            handleUpgradeResponse(topic: response.topic, result: response.result)
        case .sessionPayload(_):
            let response = Response(topic: response.topic, chainId: response.chainId, result: response.result)
            onSessionPayloadResponse?(response)
        default:
            break
        }
    }
    
    private func handleProposeResponse(topic: String, proposeParams: SessionProposal, result: JsonRpcResult) {
        switch result {
        case .response:
            break
        case .error:
            wcSubscriber.removeSubscription(topic: proposeParams.topic)
            kms.deletePrivateKey(for: proposeParams.proposer.publicKey)
            kms.deleteAgreementSecret(for: topic)
            sequencesStore.delete(topic: proposeParams.topic)
        }
    }
    
    private func handleApproveResponse(topic: String, result: JsonRpcResult) {
        guard
            let pendingSession = sequencesStore.getSequence(forTopic: topic),
            let settledTopic = pendingSession.pending?.outcomeTopic,
            let proposal = pendingSession.pending?.proposal
        else {
            return
        }
        switch result {
        case .response:
<<<<<<< HEAD
            guard let settledSession = try? sequencesStore.getSequence(forTopic: settledTopic) else {return}
            kms.deleteAgreementSecret(for: topic)
=======
            guard let settledSession = sequencesStore.getSequence(forTopic: settledTopic) else {return}
            crypto.deleteAgreementSecret(for: topic)
>>>>>>> 0f0f258d
            wcSubscriber.removeSubscription(topic: topic)
            sequencesStore.delete(topic: topic)
            let sessionSuccess = Session(
                topic: settledTopic,
                peer: proposal.proposer.metadata,
                permissions: Session.Permissions(
                    blockchains: proposal.permissions.blockchain.chains,
                    methods: proposal.permissions.jsonrpc.methods), accounts: settledSession.settled!.state.accounts)
            onApprovalAcknowledgement?(sessionSuccess)
        case .error:
            wcSubscriber.removeSubscription(topic: topic)
            wcSubscriber.removeSubscription(topic: settledTopic)
            sequencesStore.delete(topic: topic)
            sequencesStore.delete(topic: settledTopic)
            kms.deleteAgreementSecret(for: topic)
            kms.deleteAgreementSecret(for: settledTopic)
            kms.deletePrivateKey(for: pendingSession.publicKey)
        }
    }
    
    private func handleUpdateResponse(topic: String, result: JsonRpcResult) {
        guard let session = sequencesStore.getSequence(forTopic: topic), let accounts = session.settled?.state.accounts else {
            return
        }
        switch result {
        case .response:
            onSessionUpdate?(topic, accounts)
        case .error:
            logger.error("Peer failed to update state.")
        }
    }
    
    private func handleUpgradeResponse(topic: String, result: JsonRpcResult) {
        guard let session = sequencesStore.getSequence(forTopic: topic), let permissions = session.settled?.permissions else {
            return
        }
        switch result {
        case .response:
            onSessionUpgrade?(session.topic, permissions)
        case .error:
            logger.error("Peer failed to upgrade permissions.")
        }
    }
    
    private func validatePermissions(_ permissions: SessionPermissions) -> Bool {
        for chainId in permissions.blockchain.chains {
            if !String.conformsToCAIP2(chainId) {
                return false
            }
        }
        for method in permissions.jsonrpc.methods {
            if method.trimmingCharacters(in: .whitespacesAndNewlines).isEmpty {
                return false
            }
        }
        if let notificationTypes = permissions.notifications?.types {
            for notification in notificationTypes {
                if notification.trimmingCharacters(in: .whitespacesAndNewlines).isEmpty {
                    return false
                }
            }
        }
        return true
    }
}<|MERGE_RESOLUTION|>--- conflicted
+++ resolved
@@ -1,6 +1,7 @@
 import Foundation
 import Combine
 import WalletConnectUtils
+import WalletConnectKMS
 
 final class SessionEngine {
     var onSessionPayloadRequest: ((Request)->())?
@@ -295,9 +296,9 @@
         let agreementKeys: AgreementSecret
         do {
             let publicKey = try session.getPublicKey()
-            agreementKeys = try crypto.performKeyAgreement(selfPublicKey: publicKey, peerPublicKey: approveParams.responder.publicKey)
+            agreementKeys = try kms.performKeyAgreement(selfPublicKey: publicKey, peerPublicKey: approveParams.responder.publicKey)
             settledTopic = agreementKeys.derivedTopic()
-            try crypto.setAgreementSecret(agreementKeys, topic: settledTopic)
+            try kms.setAgreementSecret(agreementKeys, topic: settledTopic)
         } catch {
             relayer.respondError(for: payload, reason: .missingOrInvalid("agreement keys"))
             return
@@ -425,36 +426,6 @@
             relayer.respondError(for: payload, reason: .noContextWithTopic(context: .session, topic: payload.topic))
             return
         }
-<<<<<<< HEAD
-        logger.debug("handleSessionApprove")
-        
-        let agreementKeys = try! kms.performKeyAgreement(selfPublicKey: try! session.getPublicKey(), peerPublicKey: approveParams.responder.publicKey)
-        
-        let settledTopic = agreementKeys.derivedTopic()
-        
-        try! kms.setAgreementSecret(agreementKeys, topic: settledTopic)
-        
-        let proposal = pendingSession.proposal
-        let settledSession = SessionSequence.buildAcknowledged(approval: approveParams, proposal: proposal, agreementKeys: agreementKeys, metadata: metadata)
-        
-        sequencesStore.delete(topic: proposal.topic)
-        sequencesStore.setSequence(settledSession)
-        
-        wcSubscriber.setSubscription(topic: settledTopic)
-        wcSubscriber.removeSubscription(topic: proposal.topic)
-        
-        let approvedSession = Session(
-            topic: settledTopic,
-            peer: approveParams.responder.metadata,
-            permissions: Session.Permissions(
-                blockchains: pendingSession.proposal.permissions.blockchain.chains,
-                methods: pendingSession.proposal.permissions.jsonrpc.methods), accounts: settledSession.settled!.state.accounts)
-        
-        let response = JSONRPCResponse<AnyCodable>(id: requestId, result: AnyCodable(true))
-        relayer.respond(topic: topic, response: JsonRpcResult.response(response)) { [unowned self] error in
-            if let error = error {
-                logger.error(error)
-=======
         if session.selfIsController {
             guard session.hasPermission(forNotification: notificationParams.type) else {
                 relayer.respondError(for: payload, reason: .unauthorizedNotificationType(notificationParams.type))
@@ -473,7 +444,6 @@
             guard let notifications = session.settled?.permissions.notifications,
                   notifications.types.contains(params.type) else {
                 throw WalletConnectError.unauthrorized(.unauthorizedNotificationType)
->>>>>>> 0f0f258d
             }
         }
     }
@@ -534,13 +504,8 @@
         }
         switch result {
         case .response:
-<<<<<<< HEAD
-            guard let settledSession = try? sequencesStore.getSequence(forTopic: settledTopic) else {return}
+            guard let settledSession = sequencesStore.getSequence(forTopic: settledTopic) else {return}
             kms.deleteAgreementSecret(for: topic)
-=======
-            guard let settledSession = sequencesStore.getSequence(forTopic: settledTopic) else {return}
-            crypto.deleteAgreementSecret(for: topic)
->>>>>>> 0f0f258d
             wcSubscriber.removeSubscription(topic: topic)
             sequencesStore.delete(topic: topic)
             let sessionSuccess = Session(
