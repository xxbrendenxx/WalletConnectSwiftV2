--- conflicted
+++ resolved
@@ -513,18 +513,13 @@
         case .pairingPayload(let payloadParams):
             let proposeParams = payloadParams.request.params
             handleProposeResponse(topic: response.topic, proposeParams: proposeParams, result: response.result)
-<<<<<<< HEAD
         case .sessionApprove(_):
             handleApproveResponse(topic: response.topic, result: response.result)
+        case .sessionUpdate:
+            handleUpdateResponse(topic: response.topic, result: response.result)
         case .sessionPayload(_):
             let response = Response(topic: response.topic, chainId: response.chainId, result: response.result)
             onSessionPayloadResponse?(response)
-=======
-        case .sessionApprove:
-            handleApproveResponse(topic: response.topic, result: response.result)
-        case .sessionUpdate:
-            handleUpdateResponse(topic: response.topic, result: response.result)
->>>>>>> 764aee0b
         default:
             break
         }
@@ -574,14 +569,14 @@
         }
     }
     
-    private func handleUpdateResponse(topic: String, result: Result<JSONRPCResponse<AnyCodable>, Error>) {
+    private func handleUpdateResponse(topic: String, result: JsonRpcResult) {
         guard let session = try? sequencesStore.getSequence(forTopic: topic), let accounts = session.settled?.state.accounts else {
             return
         }
         switch result {
-        case .success:
+        case .response:
             onSessionUpdate?(topic, accounts)
-        case .failure:
+        case .error:
             logger.error("Peer failed to update state.")
         }
     }
