--- conflicted
+++ resolved
@@ -356,20 +356,9 @@
             relayer.respondError(for: payload, reason: .unauthorizedUpgradeRequest(context: .session))
             return
         }
-<<<<<<< HEAD
         guard !isController else {
             relayer.respondError(for: payload, reason: .unauthorizedMatchingController(isController: isController))
             return
-=======
-        let response = JSONRPCResponse<AnyCodable>(id: requestId, result: AnyCodable(true))
-        relayer.respond(topic: topic, response: JsonRpcResult.response(response)) { [unowned self] error in
-            if let error = error {
-                logger.error(error)
-            } else {
-                sequencesStore.setSequence(session)
-                onSessionUpgrade?(session.topic, newPermissions)
-            }
->>>>>>> f631498b
         }
         session.upgrade(upgradeParams.permissions)
         sequencesStore.setSequence(session)
@@ -517,14 +506,11 @@
             handleApproveResponse(topic: response.topic, result: response.result)
         case .sessionUpdate:
             handleUpdateResponse(topic: response.topic, result: response.result)
-<<<<<<< HEAD
         case .sessionUpgrade:
             handleUpgradeResponse(topic: response.topic, result: response.result)
-=======
         case .sessionPayload(_):
             let response = Response(topic: response.topic, chainId: response.chainId, result: response.result)
             onSessionPayloadResponse?(response)
->>>>>>> f631498b
         default:
             break
         }
@@ -586,14 +572,14 @@
         }
     }
     
-    private func handleUpgradeResponse(topic: String, result: Result<JSONRPCResponse<AnyCodable>, Error>) {
+    private func handleUpgradeResponse(topic: String, result: JsonRpcResult) {
         guard let session = sequencesStore.getSequence(forTopic: topic), let permissions = session.settled?.permissions else {
             return
         }
         switch result {
-        case .success:
+        case .response:
             onSessionUpgrade?(session.topic, permissions)
-        case .failure:
+        case .error:
             logger.error("Peer failed to upgrade permissions.")
         }
     }
