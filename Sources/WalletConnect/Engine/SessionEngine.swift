import Foundation
import Combine
import WalletConnectUtils

final class SessionEngine {
    
    var onSessionPayloadRequest: ((Request)->())?
    var onSessionApproved: ((Session)->())?
    var onApprovalAcknowledgement: ((Session) -> Void)?
    var onSessionRejected: ((String, SessionType.Reason)->())?
    var onSessionUpdate: ((String, Set<String>)->())?
    var onSessionUpgrade: ((String, SessionPermissions)->())?
    var onSessionDelete: ((String, SessionType.Reason)->())?
    var onNotificationReceived: ((String, Session.Notification)->())?
    
    private let sequencesStore: SessionSequenceStorage
    private let wcSubscriber: WCSubscribing
    private let relayer: WalletConnectRelaying
    private let crypto: CryptoStorageProtocol
    private var isController: Bool
    private var metadata: AppMetadata
    private var publishers = [AnyCancellable]()
    private let logger: ConsoleLogging
    private let topicInitializer: () -> String?

    init(relay: WalletConnectRelaying,
         crypto: CryptoStorageProtocol,
         subscriber: WCSubscribing,
         sequencesStore: SessionSequenceStorage,
         isController: Bool,
         metadata: AppMetadata,
         logger: ConsoleLogging,
         topicGenerator: @escaping () -> String? = String.generateTopic) {
        self.relayer = relay
        self.crypto = crypto
        self.metadata = metadata
        self.wcSubscriber = subscriber
        self.sequencesStore = sequencesStore
        self.isController = isController
        self.logger = logger
        self.topicInitializer = topicGenerator
        setUpWCRequestHandling()
        setupExpirationHandling()
        restoreSubscriptions()
        
        relayer.onResponse = { [weak self] in
            self?.handleReponse($0)
        }
    }
    
    func hasSession(for topic: String) -> Bool {
        return sequencesStore.hasSequence(forTopic: topic)
    }
    
    func getSettledSessions() -> [Session] {
        sequencesStore.getAll().compactMap {
            guard let settled = $0.settled else { return nil }
            let permissions = Session.Permissions(blockchains: settled.permissions.blockchain.chains, methods: settled.permissions.jsonrpc.methods)
            return Session(topic: $0.topic, peer: settled.peer.metadata!, permissions: permissions)
        }
    }
    
    func proposeSession(settledPairing: Pairing, permissions: SessionPermissions, relay: RelayProtocolOptions) {
        guard let pendingSessionTopic = topicInitializer() else {
            logger.debug("Could not generate topic")
            return
        }
        logger.debug("Propose Session on topic: \(pendingSessionTopic)")
        
        let publicKey = try! crypto.createX25519KeyPair()
        
        let proposal = SessionProposal(
            topic: pendingSessionTopic,
            relay: relay,
            proposer: SessionType.Proposer(publicKey: publicKey.hexRepresentation, controller: isController, metadata: metadata),
            signal: SessionType.Signal(method: "pairing", params: SessionType.Signal.Params(topic: settledPairing.topic)),
            permissions: permissions,
            ttl: SessionSequence.timeToLivePending)
        
        let pendingSession = SessionSequence.buildProposed(proposal: proposal)
        
        sequencesStore.setSequence(pendingSession)
        wcSubscriber.setSubscription(topic: pendingSessionTopic)
        let pairingAgreementSecret = try! crypto.getAgreementSecret(for: settledPairing.topic)!
        try! crypto.setAgreementSecret(pairingAgreementSecret, topic: proposal.topic)
        
        let request = PairingType.PayloadParams.Request(method: .sessionPropose, params: proposal)
        let pairingPayloadParams = PairingType.PayloadParams(request: request)
        relayer.request(.wcPairingPayload(pairingPayloadParams), onTopic: settledPairing.topic) { [unowned self] result in
            switch result {
            case .success:
                logger.debug("Session Proposal response received")
            case .failure(let error):
                logger.debug("Could not send session proposal error: \(error)")
            }
        }
    }
    
    // TODO: Check matching controller
    func approve(proposal: SessionProposal, accounts: Set<String>) {
        logger.debug("Approve session")
        
        let selfPublicKey = try! crypto.createX25519KeyPair()
        let agreementKeys = try! crypto.performKeyAgreement(selfPublicKey: selfPublicKey, peerPublicKey: proposal.proposer.publicKey)
        
        let settledTopic = agreementKeys.derivedTopic()
        let pendingSession = SessionSequence.buildResponded(proposal: proposal, agreementKeys: agreementKeys, metadata: metadata)
        let settledSession = SessionSequence.buildPreSettled(proposal: proposal, agreementKeys: agreementKeys, metadata: metadata, accounts: accounts)
        
        let approval = SessionType.ApproveParams(
            relay: proposal.relay,
            responder: SessionParticipant(
                publicKey: selfPublicKey.hexRepresentation,
                metadata: metadata),
            expiry: Int(Date().timeIntervalSince1970) + proposal.ttl,
            state: SessionState(accounts: accounts))
        
        sequencesStore.setSequence(pendingSession)
        wcSubscriber.setSubscription(topic: proposal.topic)
        
        try! crypto.setAgreementSecret(agreementKeys, topic: settledTopic)
        sequencesStore.setSequence(settledSession)
        wcSubscriber.setSubscription(topic: settledTopic)
        
        relayer.request(.wcSessionApprove(approval), onTopic: proposal.topic) { [weak self] result in
            switch result {
            case .success:
                self?.logger.debug("Success on wc_sessionApprove, published on topic: \(proposal.topic), settled topic: \(settledTopic)")
            case .failure(let error):
                self?.logger.error(error)
            }
        }
    }
    
    func reject(proposal: SessionProposal, reason: Reason) {
        let rejectParams = SessionType.RejectParams(reason: reason.toInternal())
        relayer.request(.wcSessionReject(rejectParams), onTopic: proposal.topic) { [weak self] result in
            self?.logger.debug("Reject result: \(result)")
        }
    }
    
    func delete(topic: String, reason: Reason) {
        logger.debug("Will delete session for reason: message: \(reason.message) code: \(reason.code)")
        sequencesStore.delete(topic: topic)
        wcSubscriber.removeSubscription(topic: topic)
        relayer.request(.wcSessionDelete(SessionType.DeleteParams(reason: reason.toInternal())), onTopic: topic) { [weak self] result in
            self?.logger.debug("Session Delete result: \(result)")
        }
    }
    
    func ping(topic: String, completion: @escaping ((Result<Void, Error>) -> ())) {
        guard sequencesStore.hasSequence(forTopic: topic) else {
            logger.debug("Could not find session to ping for topic \(topic)")
            return
        }
        relayer.request(.wcSessionPing, onTopic: topic) { [unowned self] result in
            switch result {
            case .success(_):
                logger.debug("Did receive ping response")
                completion(.success(()))
            case .failure(let error):
                logger.debug("error: \(error)")
            }
        }
    }
    
    func request(params: Request, completion: @escaping ((Result<JSONRPCResponse<AnyCodable>, JSONRPCErrorResponse>)->())) {
        guard sequencesStore.hasSequence(forTopic: params.topic) else {
            logger.debug("Could not find session for topic \(params.topic)")
            return
        }
        let request = SessionType.PayloadParams.Request(method: params.method, params: params.params)
        let sessionPayloadParams = SessionType.PayloadParams(request: request, chainId: params.chainId)
<<<<<<< HEAD
        let sessionPayloadRequest = WCRequest(id: params.id, method: .sessionPayload, params: .sessionPayload(sessionPayloadParams))
        relayer.request(topic: params.topic, payload: sessionPayloadRequest) { [weak self] result in
=======
        relayer.request(.wcSessionPayload(sessionPayloadParams), onTopic: params.topic) { [weak self] result in
>>>>>>> b3b53a7a
            switch result {
            case .success(let response):
                completion(.success(response))
                self?.logger.debug("Did receive session payload response")
            case .failure(let error):
                self?.logger.debug("error: \(error)")
                completion(.failure(error))
            }
        }
    }
    
    func respondSessionPayload(topic: String, response: JsonRpcResponseTypes) {
        guard sequencesStore.hasSequence(forTopic: topic) else {
            logger.debug("Could not find session for topic \(topic)")
            return
        }
        relayer.respond(topic: topic, response: response) { [weak self] error in
            if let error = error {
                self?.logger.debug("Could not send session payload, error: \(error.localizedDescription)")
            } else {
                self?.logger.debug("Sent Session Payload Response")
            }
        }
    }
    
    func update(topic: String, accounts: Set<String>) {
        guard var session = try? sequencesStore.getSequence(forTopic: topic) else {
            logger.debug("Could not find session for topic \(topic)")
            return
        }
        session.update(accounts)
        relayer.request(.wcSessionUpdate(SessionType.UpdateParams(state: SessionState(accounts: accounts))), onTopic: topic) { [unowned self] result in
            switch result {
            case .success(_):
                sequencesStore.setSequence(session)
                onSessionUpdate?(topic, accounts)
            case .failure(_):
                break
            }
        }
    }
    
    func upgrade(topic: String, permissions: Session.Permissions) {
        guard var session = try? sequencesStore.getSequence(forTopic: topic) else {
            logger.debug("Could not find session for topic \(topic)")
            return
        }
        session.upgrade(permissions)
        guard let newPermissions = session.settled?.permissions else {
            return
        }
        relayer.request(.wcSessionUpgrade(SessionType.UpgradeParams(permissions: newPermissions)), onTopic: topic) { [unowned self] result in
            switch result {
            case .success(_):
                sequencesStore.setSequence(session)
                onSessionUpgrade?(session.topic, newPermissions)
            case .failure(_):
                return
                //TODO
            }
        }
    }
    
    func notify(topic: String, params: Session.Notification, completion: ((Error?)->())?) {
        guard let session = try? sequencesStore.getSequence(forTopic: topic), session.isSettled else {
            logger.debug("Could not find session for topic \(topic)")
            return
        }
        do {
            let params = SessionType.NotificationParams(type: params.type, data: params.data)
            try validateNotification(session: session, params: params)
            relayer.request(.wcSessionNotification(params), onTopic: topic) { result in
                switch result {
                case .success(_):
                    completion?(nil)
                case .failure(let error):
                    completion?(error)
                }
            }
        } catch let error as WalletConnectError {
            logger.error(error)
            completion?(error)
        } catch {}
    }

    //MARK: - Private
    
    private func setUpWCRequestHandling() {
        wcSubscriber.onReceivePayload = { [unowned self] subscriptionPayload in
            let requestId = subscriptionPayload.wcRequest.id
            let topic = subscriptionPayload.topic
            switch subscriptionPayload.wcRequest.params {
            case .sessionApprove(let approveParams):
                handleSessionApprove(approveParams, topic: topic, requestId: requestId)
            case .sessionReject(let rejectParams):
                handleSessionReject(rejectParams, topic: topic)
            case .sessionUpdate(let updateParams):
                handleSessionUpdate(topic: topic, updateParams: updateParams, requestId: requestId)
            case .sessionUpgrade(let upgradeParams):
                handleSessionUpgrade(topic: topic, upgradeParams: upgradeParams, requestId: requestId)
            case .sessionDelete(let deleteParams):
                handleSessionDelete(deleteParams, topic: topic)
            case .sessionPayload(let sessionPayloadParams):
                handleSessionPayload(payloadParams: sessionPayloadParams, topic: topic, requestId: requestId)
            case .sessionPing(_):
                handleSessionPing(topic: topic, requestId: requestId)
            case .sessionNotification(let notificationParams):
                handleSessionNotification(topic: topic, notificationParams: notificationParams, requestId: requestId)
            default:
                logger.warn("Warning: Session Engine - Unexpected method type: \(subscriptionPayload.wcRequest.method) received from subscriber")
            }
        }
    }
    
    private func handleSessionNotification(topic: String, notificationParams: SessionType.NotificationParams, requestId: Int64) {
        guard let session = try? sequencesStore.getSequence(forTopic: topic), session.isSettled else {
            return
        }
        do {
            try validateNotification(session: session, params: notificationParams)
            let response = JSONRPCResponse<AnyCodable>(id: requestId, result: AnyCodable(true))
            relayer.respond(topic: topic, response: JsonRpcResponseTypes.response(response)) { [unowned self] error in
                if let error = error {
                    logger.error(error)
                } else {
                    let notification = Session.Notification(type: notificationParams.type, data: notificationParams.data)
                    onNotificationReceived?(topic, notification)
                }
            }
        } catch let error as WalletConnectError {
            logger.error(error)
            respond(error: error, requestId: requestId, topic: topic)
            //on unauthorized notification received?
        } catch {}
    }
    
    private func validateNotification(session: SessionSequence, params: SessionType.NotificationParams) throws {
        if session.isController {
            return
        } else {
            guard let notifications = session.settled?.permissions.notifications,
                  notifications.types.contains(params.type) else {
                throw WalletConnectError.unauthrorized(.unauthorizedNotificationType)
            }
        }
    }
    
    private func handleSessionUpdate(topic: String, updateParams: SessionType.UpdateParams, requestId: Int64) {
        guard var session = try? sequencesStore.getSequence(forTopic: topic) else {
            logger.debug("Could not find session for topic \(topic)")
            return
        }
        guard session.peerIsController else {
            let error = WalletConnectError.unauthrorized(.unauthorizedUpdateRequest)
            logger.error(error)
            respond(error: error, requestId: requestId, topic: topic)
            return
        }
        let response = JSONRPCResponse<AnyCodable>(id: requestId, result: AnyCodable(true))
        relayer.respond(topic: topic, response: JsonRpcResponseTypes.response(response)) { [unowned self] error in
            if let error = error {
                logger.error(error)
            } else {
                session.settled?.state = updateParams.state
                sequencesStore.setSequence(session)
                onSessionUpdate?(topic, updateParams.state.accounts)
            }
        }
    }
    
    private func handleSessionUpgrade(topic: String, upgradeParams: SessionType.UpgradeParams, requestId: Int64) {
        guard var session = try? sequencesStore.getSequence(forTopic: topic) else {
            logger.debug("Could not find session for topic \(topic)")
            return
        }
        guard session.peerIsController else {
            let error = WalletConnectError.unauthrorized(.unauthorizedUpgradeRequest)
            logger.error(error)
            respond(error: error, requestId: requestId, topic: topic)
            return
        }
        let permissions = Session.Permissions(
            blockchains: upgradeParams.permissions.blockchain.chains,
            methods: upgradeParams.permissions.jsonrpc.methods)
        session.upgrade(permissions)
        guard let newPermissions = session.settled?.permissions else {
            return
        }
        let response = JSONRPCResponse<AnyCodable>(id: requestId, result: AnyCodable(true))
        relayer.respond(topic: topic, response: JsonRpcResponseTypes.response(response)) { [unowned self] error in
            if let error = error {
                logger.error(error)
            } else {
                try? sequencesStore.setSequence(session)
                onSessionUpgrade?(session.topic, newPermissions)
            }
        }
    }
    
    private func handleSessionPing(topic: String, requestId: Int64) {
        let response = JSONRPCResponse<AnyCodable>(id: requestId, result: AnyCodable(true))
        relayer.respond(topic: topic, response: .response(response)) { error in
            //todo
        }
    }
    
    private func handleSessionDelete(_ deleteParams: SessionType.DeleteParams, topic: String) {
        guard sequencesStore.hasSequence(forTopic: topic) else {
            logger.debug("Could not find session for topic \(topic)")
            return
        }
        sequencesStore.delete(topic: topic)
        wcSubscriber.removeSubscription(topic: topic)
        onSessionDelete?(topic, deleteParams.reason)
    }
    
    private func handleSessionReject(_ rejectParams: SessionType.RejectParams, topic: String) {
        guard sequencesStore.hasSequence(forTopic: topic) else {
            logger.debug("Could not find session for topic \(topic)")
            return
        }
        sequencesStore.delete(topic: topic)
        wcSubscriber.removeSubscription(topic: topic)
        onSessionRejected?(topic, rejectParams.reason)
    }
    
    private func handleSessionPayload(payloadParams: SessionType.PayloadParams, topic: String, requestId: Int64) {
        let jsonRpcRequest = JSONRPCRequest<AnyCodable>(id: requestId, method: payloadParams.request.method, params: payloadParams.request.params)
        let request = Request(
            id: jsonRpcRequest.id,
            topic: topic,
            method: jsonRpcRequest.method,
            params: jsonRpcRequest.params,
            chainId: payloadParams.chainId)
        do {
            try validatePayload(request)
            onSessionPayloadRequest?(request)
        } catch let error as WalletConnectError {
            logger.error(error)
            respond(error: error, requestId: jsonRpcRequest.id, topic: topic)
        } catch {}
    }
    
    private func respond(error: WalletConnectError, requestId: Int64, topic: String) {
        let jsonrpcError = JSONRPCErrorResponse.Error(code: error.code, message: error.description)
        let response = JSONRPCErrorResponse(id: requestId, error: jsonrpcError)
        relayer.respond(topic: topic, response: JsonRpcResponseTypes.error(response)) { [weak self] responseError in
            if let responseError = responseError {
                self?.logger.error("Could not respond with error: \(responseError)")
            } else {
                self?.logger.debug("successfully responded with error")
            }
        }
    }

    private func validatePayload(_ sessionRequest: Request) throws {
        guard let session = try? sequencesStore.getSequence(forTopic: sessionRequest.topic) else {
            throw WalletConnectError.internal(.noSequenceForTopic)
        }
        if let chainId = sessionRequest.chainId {
            guard session.hasPermission(forChain: chainId) else {
                throw WalletConnectError.unauthrorized(.unauthorizedJsonRpcMethod)
            }
        }
        guard session.hasPermission(forMethod: sessionRequest.method) else {
            throw WalletConnectError.unauthrorized(.unauthorizedJsonRpcMethod)
        }
    }
    
    private func handleSessionApprove(_ approveParams: SessionType.ApproveParams, topic: String, requestId: Int64) {
        logger.debug("Responder Client approved session on topic: \(topic)")
        logger.debug("isController: \(isController)")
        guard !isController else {
            logger.warn("Warning: Session Engine - Unexpected handleSessionApprove method call by non Controller client")
            return
        }
        guard let session = try? sequencesStore.getSequence(forTopic: topic),
              let pendingSession = session.pending else {
                  logger.error("Could not find pending session for topic: \(topic)")
                  return
              }
        logger.debug("handleSessionApprove")
        
        let agreementKeys = try! crypto.performKeyAgreement(selfPublicKey: try! session.getPublicKey(), peerPublicKey: approveParams.responder.publicKey)
        
        let settledTopic = agreementKeys.derivedTopic()
        
        try! crypto.setAgreementSecret(agreementKeys, topic: settledTopic)
        
        let proposal = pendingSession.proposal
        let settledSession = SessionSequence.buildAcknowledged(approval: approveParams, proposal: proposal, agreementKeys: agreementKeys, metadata: metadata)
        
        sequencesStore.delete(topic: proposal.topic)
        sequencesStore.setSequence(settledSession)
        
        wcSubscriber.setSubscription(topic: settledTopic)
        wcSubscriber.removeSubscription(topic: proposal.topic)
        
        let approvedSession = Session(
            topic: settledTopic,
            peer: approveParams.responder.metadata,
            permissions: Session.Permissions(
                blockchains: pendingSession.proposal.permissions.blockchain.chains,
                methods: pendingSession.proposal.permissions.jsonrpc.methods))
        
        let response = JSONRPCResponse<AnyCodable>(id: requestId, result: AnyCodable(true))
        relayer.respond(topic: topic, response: JsonRpcResponseTypes.response(response)) { [unowned self] error in
            if let error = error {
                logger.error(error)
            }
        }
        onSessionApproved?(approvedSession)
    }
    
    private func setupExpirationHandling() {
        sequencesStore.onSequenceExpiration = { [weak self] topic, publicKey in
            self?.crypto.deletePrivateKey(for: publicKey)
            self?.crypto.deleteAgreementSecret(for: topic)
        }
    }
    
    private func restoreSubscriptions() {
        relayer.transportConnectionPublisher
            .sink { [unowned self] (_) in
                let topics = sequencesStore.getAll().map{$0.topic}
                topics.forEach{self.wcSubscriber.setSubscription(topic: $0)}
            }.store(in: &publishers)
    }
    
    private func handleReponse(_ response: WCResponse) {
        switch response.requestParams {
        case .pairingPayload(let payloadParams):
            let proposeParams = payloadParams.request.params
            handleProposeResponse(topic: response.topic, proposeParams: proposeParams, result: response.result)
        case .sessionApprove(let approveParams):
            handleApproveResponse(topic: response.topic, result: response.result)
        default:
            break
        }
    }
    
    private func handleProposeResponse(topic: String, proposeParams: SessionProposal, result: Result<JSONRPCResponse<AnyCodable>, Error>) {
        switch result {
        case .success:
            break
        case .failure:
            wcSubscriber.removeSubscription(topic: proposeParams.topic)
            crypto.deletePrivateKey(for: proposeParams.proposer.publicKey)
            crypto.deleteAgreementSecret(for: topic)
            sequencesStore.delete(topic: proposeParams.topic)
        }
    }
    
    private func handleApproveResponse(topic: String, result: Result<JSONRPCResponse<AnyCodable>, Error>) {
        guard
            let pendingSession = try? sequencesStore.getSequence(forTopic: topic),
            let settledTopic = pendingSession.pending?.outcomeTopic,
            let proposal = pendingSession.pending?.proposal
        else {
            return
        }
        switch result {
        case .success:
            crypto.deleteAgreementSecret(for: topic)
            wcSubscriber.removeSubscription(topic: topic)
            sequencesStore.delete(topic: topic)
            let sessionSuccess = Session(
                topic: settledTopic,
                peer: proposal.proposer.metadata,
                permissions: Session.Permissions(
                    blockchains: proposal.permissions.blockchain.chains,
                    methods: proposal.permissions.jsonrpc.methods))
            onApprovalAcknowledgement?(sessionSuccess)
        case .failure:
            wcSubscriber.removeSubscription(topic: topic)
            wcSubscriber.removeSubscription(topic: settledTopic)
            sequencesStore.delete(topic: topic)
            sequencesStore.delete(topic: settledTopic)
            crypto.deleteAgreementSecret(for: topic)
            crypto.deleteAgreementSecret(for: settledTopic)
            crypto.deletePrivateKey(for: pendingSession.publicKey)
        }
    }
}<|MERGE_RESOLUTION|>--- conflicted
+++ resolved
@@ -171,12 +171,8 @@
         }
         let request = SessionType.PayloadParams.Request(method: params.method, params: params.params)
         let sessionPayloadParams = SessionType.PayloadParams(request: request, chainId: params.chainId)
-<<<<<<< HEAD
         let sessionPayloadRequest = WCRequest(id: params.id, method: .sessionPayload, params: .sessionPayload(sessionPayloadParams))
         relayer.request(topic: params.topic, payload: sessionPayloadRequest) { [weak self] result in
-=======
-        relayer.request(.wcSessionPayload(sessionPayloadParams), onTopic: params.topic) { [weak self] result in
->>>>>>> b3b53a7a
             switch result {
             case .success(let response):
                 completion(.success(response))
