--- conflicted
+++ resolved
@@ -341,20 +341,8 @@
         
         session.settled?.state = updateParams.state
         sequencesStore.setSequence(session)
-<<<<<<< HEAD
         relayer.respondSuccess(for: payload)
         onSessionUpdate?(topic, updateParams.state.accounts)
-=======
-        
-        let response = JSONRPCResponse<AnyCodable>(id: requestId, result: AnyCodable(true))
-        relayer.respond(topic: topic, response: JsonRpcResult.response(response)) { [unowned self] error in
-            if let error = error {
-                logger.error(error)
-            } else {
-                onSessionUpdate?(topic, updateParams.state.accounts)
-            }
-        }
->>>>>>> 3ad50ad9
     }
     
     private func handleSessionUpgrade(topic: String, upgradeParams: SessionType.UpgradeParams, requestId: Int64) {
@@ -577,13 +565,8 @@
         }
     }
     
-<<<<<<< HEAD
-    private func handleUpdateResponse(topic: String, result: Result<JSONRPCResponse<AnyCodable>, Error>) {
+    private func handleUpdateResponse(topic: String, result: JsonRpcResult) {
         guard let session = sequencesStore.getSequence(forTopic: topic), let accounts = session.settled?.state.accounts else {
-=======
-    private func handleUpdateResponse(topic: String, result: JsonRpcResult) {
-        guard let session = try? sequencesStore.getSequence(forTopic: topic), let accounts = session.settled?.state.accounts else {
->>>>>>> 3ad50ad9
             return
         }
         switch result {
