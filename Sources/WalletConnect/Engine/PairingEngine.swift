--- conflicted
+++ resolved
@@ -178,63 +178,8 @@
         }
     }
     
-<<<<<<< HEAD
-    private func handlePairingUpdate(params:  PairingType.UpdateParams,topic: String, requestId: Int64) {
-        guard var pairing = try? sequencesStore.getSequence(forTopic: topic) else {
-            logger.debug("Could not find pairing for topic \(topic)")
-            return
-        }
-        guard pairing.peerIsController else {
-            let error = WalletConnectError.unauthrorized(.unauthorizedUpdateRequest)
-            logger.error(error)
-            respond(error: error, requestId: requestId, topic: topic)
-            return
-        }
-        let response = JSONRPCResponse<AnyCodable>(id: requestId, result: AnyCodable(true))
-        relayer.respond(topic: topic, response: JsonRpcResult.response(response)) { [unowned self] error in
-            if let error = error {
-                logger.error(error)
-            } else {
-                pairing.settled?.state = params.state
-                sequencesStore.setSequence(pairing)
-                onPairingUpdate?(topic, params.state.metadata)
-            }
-        }
-    }
-    
-    private func handlePairingPing(topic: String, requestId: Int64) {
-        let response = JSONRPCResponse<AnyCodable>(id: requestId, result: AnyCodable(true))
-        relayer.respond(topic: topic, response: JsonRpcResult.response(response)) { error in
-            //todo
-        }
-    }
-
-    private func handlePairingPayload(_ payload: PairingType.PayloadParams, for topic: String, requestId: Int64) {
-        logger.debug("Will handle pairing payload")
-        guard sequencesStore.hasSequence(forTopic: topic) else {
-            logger.error("Pairing for the topic: \(topic) does not exist")
-            return
-        }
-        guard payload.request.method == PairingType.PayloadMethods.sessionPropose else {
-            logger.error("Forbidden WCPairingPayload method")
-            return
-        }
-        let sessionProposal = payload.request.params
-        if let pairingAgreementSecret = try? kms.getAgreementSecret(for: sessionProposal.signal.params.topic) {
-            try? kms.setAgreementSecret(pairingAgreementSecret, topic: sessionProposal.topic)
-        }
-        let response = JSONRPCResponse<AnyCodable>(id: requestId, result: AnyCodable(true))
-        relayer.respond(topic: topic, response: JsonRpcResult.response(response)) { [weak self] error in
-            self?.onSessionProposal?(sessionProposal)
-        }
-    }
-    
-    private func handlePairingApprove(approveParams: PairingType.ApprovalParams, pendingPairingTopic: String, requestId: Int64) {
-        logger.debug("Responder Client approved pairing on topic: \(pendingPairingTopic)")
-=======
     private func wcPairingApprove(_ payload: WCRequestSubscriptionPayload, approveParams: PairingType.ApprovalParams) {
         let pendingPairingTopic = payload.topic
->>>>>>> 0f0f258d
         guard let pairing = try? sequencesStore.getSequence(forTopic: pendingPairingTopic), let pendingPairing = pairing.pending else {
             relayer.respondError(for: payload, reason: .noContextWithTopic(context: .pairing, topic: pendingPairingTopic))
             return
@@ -291,8 +236,8 @@
         }
         let sessionProposal = payloadParams.request.params
         do {
-            if let pairingAgreementSecret = try crypto.getAgreementSecret(for: sessionProposal.signal.params.topic) {
-                try crypto.setAgreementSecret(pairingAgreementSecret, topic: sessionProposal.topic)
+            if let pairingAgreementSecret = try kms.getAgreementSecret(for: sessionProposal.signal.params.topic) {
+                try kms.setAgreementSecret(pairingAgreementSecret, topic: sessionProposal.topic)
             } else {
                 relayer.respondError(for: payload, reason: .missingOrInvalid("agreement keys"))
                 return
