--- conflicted
+++ resolved
@@ -35,12 +35,8 @@
     private let crypto: Crypto
     private var sessionPermissions: [String: SessionType.Permissions] = [:]
     public let logger: ConsoleLogger
-<<<<<<< HEAD
-    private let secureStorage = SecureStorage()
     private let transport: JSONRPCTransport
-=======
     private let secureStorage: SecureStorage
->>>>>>> 934cfe01
     
     // MARK: - Public interface
 
