
import Foundation
import Combine
import WalletConnectUtils

struct WCResponse {
    let topic: String
    let chainId: String?
    let requestMethod: WCRequest.Method
    let requestParams: WCRequest.Params
    let result: JsonRpcResult
}

protocol WalletConnectRelaying: AnyObject {
    var onPairingResponse: ((WCResponse) -> Void)? {get set} // Temporary workaround
    var onResponse: ((WCResponse) -> Void)? {get set}
    var transportConnectionPublisher: AnyPublisher<Void, Never> {get}
    var wcRequestPublisher: AnyPublisher<WCRequestSubscriptionPayload, Never> {get}
    func request(_ wcMethod: WCMethod, onTopic topic: String, completion: ((Result<JSONRPCResponse<AnyCodable>, JSONRPCErrorResponse>)->())?)
    func request(topic: String, payload: WCRequest, completion: ((Result<JSONRPCResponse<AnyCodable>, JSONRPCErrorResponse>)->())?) 
<<<<<<< HEAD
    func respond(topic: String, response: JsonRpcResponseTypes, completion: @escaping ((Error?)->()))
    func respondSuccess(for payload: WCRequestSubscriptionPayload)
    func respondError(for payload: WCRequestSubscriptionPayload, reason: ReasonCode)
=======
    func respond(topic: String, response: JsonRpcResult, completion: @escaping ((Error?)->()))
    func respondError(for payload: WCRequestSubscriptionPayload, reason: Reason)
>>>>>>> 3ad50ad9
    func subscribe(topic: String)
    func unsubscribe(topic: String)
}

extension WalletConnectRelaying {
    func request(_ wcMethod: WCMethod, onTopic topic: String) {
        request(wcMethod, onTopic: topic, completion: nil)
    }
}

class WalletConnectRelay: WalletConnectRelaying {
    
    var onPairingResponse: ((WCResponse) -> Void)?
    var onResponse: ((WCResponse) -> Void)?
    
    private var networkRelayer: NetworkRelaying
    private let jsonRpcSerializer: JSONRPCSerializing
    private let jsonRpcHistory: JsonRpcHistoryRecording
    
    var transportConnectionPublisher: AnyPublisher<Void, Never> {
        transportConnectionPublisherSubject.eraseToAnyPublisher()
    }
    private let transportConnectionPublisherSubject = PassthroughSubject<Void, Never>()
    
    //rename to request publisher
    var wcRequestPublisher: AnyPublisher<WCRequestSubscriptionPayload, Never> {
        wcRequestPublisherSubject.eraseToAnyPublisher()
    }
    private let wcRequestPublisherSubject = PassthroughSubject<WCRequestSubscriptionPayload, Never>()
    
    private var wcResponsePublisher: AnyPublisher<JsonRpcResult, Never> {
        wcResponsePublisherSubject.eraseToAnyPublisher()
    }
    private let wcResponsePublisherSubject = PassthroughSubject<JsonRpcResult, Never>()
    let logger: ConsoleLogging
    
    init(networkRelayer: NetworkRelaying,
         jsonRpcSerializer: JSONRPCSerializing,
         logger: ConsoleLogging,
         jsonRpcHistory: JsonRpcHistoryRecording) {
        self.networkRelayer = networkRelayer
        self.jsonRpcSerializer = jsonRpcSerializer
        self.logger = logger
        self.jsonRpcHistory = jsonRpcHistory
        setUpPublishers()
    }
    
    func request(_ wcMethod: WCMethod, onTopic topic: String, completion: ((Result<JSONRPCResponse<AnyCodable>, JSONRPCErrorResponse>) -> ())?) {
        request(topic: topic, payload: wcMethod.asRequest(), completion: completion)
    }
    
    func request(topic: String, payload: WCRequest, completion: ((Result<JSONRPCResponse<AnyCodable>, JSONRPCErrorResponse>)->())?) {
        do {
            try jsonRpcHistory.set(topic: topic, request: payload, chainId: getChainId(payload))
            let message = try jsonRpcSerializer.serialize(topic: topic, encodable: payload)
            networkRelayer.publish(topic: topic, payload: message) { [weak self] error in
                guard let self = self else {return}
                if let error = error {
                    self.logger.error(error)
                } else {
                    var cancellable: AnyCancellable!
                    cancellable = self.wcResponsePublisher
                        .filter {$0.id == payload.id}
                        .sink { (response) in
                            cancellable.cancel()
                            self.logger.debug("WC Relay - received response on topic: \(topic)")
                            switch response {
                            case .response(let response):
                                completion?(.success(response))
                            case .error(let error):
                                self.logger.debug("Request error: \(error)")
                                completion?(.failure(error))
                            }
                        }
                }
            }
        } catch WalletConnectError.internal(.jsonRpcDuplicateDetected) {
            logger.info("Info: Json Rpc Duplicate Detected")
        } catch {
            logger.error(error)
        }
    }
    
    func respond(topic: String, response: JsonRpcResult, completion: @escaping ((Error?)->())) {
        do {
            _ = try jsonRpcHistory.resolve(response: response)

            let message = try jsonRpcSerializer.serialize(topic: topic, encodable: response.value)
            logger.debug("Responding....topic: \(topic)")
            networkRelayer.publish(topic: topic, payload: message) { error in
                completion(error)
            }
        } catch WalletConnectError.internal(.jsonRpcDuplicateDetected) {
            logger.info("Info: Json Rpc Duplicate Detected")
        } catch {
            completion(error)
        }
    }
    
    func respondSuccess(for payload: WCRequestSubscriptionPayload) {
        let response = JSONRPCResponse<AnyCodable>(id: payload.wcRequest.id, result: AnyCodable(true))
        respond(topic: payload.topic, response: JsonRpcResponseTypes.response(response)) { _ in } // TODO: Move error handling to relayer package
    }
    
    func respondError(for payload: WCRequestSubscriptionPayload, reason: ReasonCode) {
        let response = JSONRPCErrorResponse(id: payload.wcRequest.id, error: JSONRPCErrorResponse.Error(code: reason.code, message: reason.message))
        respond(topic: payload.topic, response: JsonRpcResult.error(response)) { _ in } // TODO: Move error handling to relayer package
    }
    
    func subscribe(topic: String)  {
        networkRelayer.subscribe(topic: topic) { [weak self] error in
            if let error = error {
                self?.logger.error(error)
            }
        }
    }

    func unsubscribe(topic: String) {
        networkRelayer.unsubscribe(topic: topic) { [weak self] error in
            if let error = error {
                self?.logger.error(error)
            } else {
                self?.jsonRpcHistory.delete(topic: topic)
            }
        }
    }
    
    //MARK: - Private
    private func setUpPublishers() {
        networkRelayer.onConnect = { [weak self] in
            self?.transportConnectionPublisherSubject.send()
        }
        networkRelayer.onMessage = { [unowned self] topic, message in
            manageSubscription(topic, message)
        }
    }
    
    private func manageSubscription(_ topic: String, _ message: String) {
        if let deserializedJsonRpcRequest: WCRequest = jsonRpcSerializer.tryDeserialize(topic: topic, message: message) {
            handleWCRequest(topic: topic, request: deserializedJsonRpcRequest)
        } else if let deserializedJsonRpcResponse: JSONRPCResponse<AnyCodable> = jsonRpcSerializer.tryDeserialize(topic: topic, message: message) {
            handleJsonRpcResponse(response: deserializedJsonRpcResponse)
        } else if let deserializedJsonRpcError: JSONRPCErrorResponse = jsonRpcSerializer.tryDeserialize(topic: topic, message: message) {
            handleJsonRpcErrorResponse(response: deserializedJsonRpcError)
        } else {
            logger.warn("Warning: WalletConnect Relay - Received unknown object type from networking relay")
        }
    }
    
    private func handleWCRequest(topic: String, request: WCRequest) {
        do {
            try jsonRpcHistory.set(topic: topic, request: request, chainId: getChainId(request))
            let payload = WCRequestSubscriptionPayload(topic: topic, wcRequest: request)
            wcRequestPublisherSubject.send(payload)
        } catch WalletConnectError.internal(.jsonRpcDuplicateDetected) {
            logger.info("Info: Json Rpc Duplicate Detected")
        } catch {
            logger.error(error)
        }
    }
    
    private func handleJsonRpcResponse(response: JSONRPCResponse<AnyCodable>) {
        do {
            let record = try jsonRpcHistory.resolve(response: JsonRpcResult.response(response))
            let wcResponse = WCResponse(
                topic: record.topic,
                chainId: record.chainId,
                requestMethod: record.request.method,
                requestParams: record.request.params,
                result: JsonRpcResult.response(response))
            wcResponsePublisherSubject.send(.response(response))
            onPairingResponse?(wcResponse)
            onResponse?(wcResponse)
        } catch  {
            logger.info("Info: \(error.localizedDescription)")
        }
    }
    
    private func handleJsonRpcErrorResponse(response: JSONRPCErrorResponse) {
        do {
            let record = try jsonRpcHistory.resolve(response: JsonRpcResult.error(response))
            let wcResponse = WCResponse(
                topic: record.topic,
                chainId: record.chainId,
                requestMethod: record.request.method,
                requestParams: record.request.params,
                result: JsonRpcResult.error(response))
            wcResponsePublisherSubject.send(.error(response))
            onPairingResponse?(wcResponse)
            onResponse?(wcResponse)
        } catch {
            logger.info("Info: \(error.localizedDescription)")
        }
    }
    
    func getChainId(_ request: WCRequest) -> String? {
        guard case let .sessionPayload(payload) = request.params else {return nil}
        return payload.chainId
    }
}<|MERGE_RESOLUTION|>--- conflicted
+++ resolved
@@ -18,14 +18,9 @@
     var wcRequestPublisher: AnyPublisher<WCRequestSubscriptionPayload, Never> {get}
     func request(_ wcMethod: WCMethod, onTopic topic: String, completion: ((Result<JSONRPCResponse<AnyCodable>, JSONRPCErrorResponse>)->())?)
     func request(topic: String, payload: WCRequest, completion: ((Result<JSONRPCResponse<AnyCodable>, JSONRPCErrorResponse>)->())?) 
-<<<<<<< HEAD
-    func respond(topic: String, response: JsonRpcResponseTypes, completion: @escaping ((Error?)->()))
+    func respond(topic: String, response: JsonRpcResult, completion: @escaping ((Error?)->()))
     func respondSuccess(for payload: WCRequestSubscriptionPayload)
     func respondError(for payload: WCRequestSubscriptionPayload, reason: ReasonCode)
-=======
-    func respond(topic: String, response: JsonRpcResult, completion: @escaping ((Error?)->()))
-    func respondError(for payload: WCRequestSubscriptionPayload, reason: Reason)
->>>>>>> 3ad50ad9
     func subscribe(topic: String)
     func unsubscribe(topic: String)
 }
@@ -127,7 +122,7 @@
     
     func respondSuccess(for payload: WCRequestSubscriptionPayload) {
         let response = JSONRPCResponse<AnyCodable>(id: payload.wcRequest.id, result: AnyCodable(true))
-        respond(topic: payload.topic, response: JsonRpcResponseTypes.response(response)) { _ in } // TODO: Move error handling to relayer package
+        respond(topic: payload.topic, response: JsonRpcResult.response(response)) { _ in } // TODO: Move error handling to relayer package
     }
     
     func respondError(for payload: WCRequestSubscriptionPayload, reason: ReasonCode) {
