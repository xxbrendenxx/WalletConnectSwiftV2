
import Foundation
import Combine

protocol Relaying {
    var clientSynchJsonRpcPublisher: AnyPublisher<WCSubscriptionPayload, Never> {get}
    /// - returns: request id
    func publish(topic: String, payload: Encodable, completion: @escaping ((Result<Void, Error>)->())) throws -> Int64
    /// - returns: request id
    func subscribe(topic: String, completion: @escaping ((Result<String, Error>)->())) throws -> Int64
    /// - returns: request id
    func unsubscribe(topic: String, id: String, completion: @escaping ((Result<Void, Error>)->())) throws -> Int64
}

class Relay: Relaying {
    
    private typealias SubscriptionRequest = JSONRPCRequest<RelayJSONRPC.SubscriptionParams>
    private typealias SubscriptionResponse = JSONRPCResponse<String>
    private typealias RequestAcknowledgement = JSONRPCResponse<Bool>
    
    // ttl for waku network to persist message for comunitationg client in case request is not acknowledged
    private let defaultTtl = 6*Time.hour
    private let jsonRpcSerialiser: JSONRPCSerialising
    private var transport: JSONRPCTransporting
    private let crypto: Crypto
    private var subscriptionResponsePublisher: AnyPublisher<JSONRPCResponse<String>, Never> {
        subscriptionResponsePublisherSubject.eraseToAnyPublisher()
    }
    private let subscriptionResponsePublisherSubject = PassthroughSubject<JSONRPCResponse<String>, Never>()
    private var requestAcknowledgePublisher: AnyPublisher<JSONRPCResponse<Bool>, Never> {
        requestAcknowledgePublisherSubject.eraseToAnyPublisher()
    }
    private let requestAcknowledgePublisherSubject = PassthroughSubject<JSONRPCResponse<Bool>, Never>()
    var clientSynchJsonRpcPublisher: AnyPublisher<WCSubscriptionPayload, Never> {
        clientSynchJsonRpcPublisherSubject.eraseToAnyPublisher()
    }
    private let clientSynchJsonRpcPublisherSubject = PassthroughSubject<WCSubscriptionPayload, Never>()
    
    private var payloadCancellable: AnyCancellable?
    
    init(jsonRpcSerialiser: JSONRPCSerialising = JSONRPCSerialiser(),
         transport: JSONRPCTransporting,
         crypto: Crypto) {
        self.jsonRpcSerialiser = jsonRpcSerialiser
        self.transport = transport
        self.crypto = crypto
        setUpBindings()
    }

    private func setUpBindings() {
        transport.onMessage = { [weak self] payload in
            self?.handlePayloadMessage(payload)
        }
    }
    
    func publish(topic: String, payload: Encodable, completion: @escaping ((Result<Void, Error>)->())) throws -> Int64 {
        let messageJson = try payload.json()
        var message: String
        if let agreementKeys = crypto.getAgreementKeys(for: topic) {
            message = try jsonRpcSerialiser.serialise(json: messageJson, agreementKeys: agreementKeys)
        } else {
            message = messageJson.toHexEncodedString(uppercase: false)

        }
        let params = RelayJSONRPC.PublishParams(topic: topic, message: message, ttl: defaultTtl)
        let request = JSONRPCRequest<RelayJSONRPC.PublishParams>(method: RelayJSONRPC.Method.publish.rawValue, params: params)
        let requestJson = try request.json()
        Logger.debug("Publishing Payload on Topic: \(topic)")
        var cancellable: AnyCancellable!
        transport.send(requestJson) { error in
            if let error = error {
                Logger.debug("Failed to Publish Payload")
                Logger.error(error)
                cancellable.cancel()
                completion(.failure(error))
            }
        }
        cancellable = requestAcknowledgePublisher
            .filter {$0.id == request.id}
            .sink { (subscriptionResponse) in
            cancellable.cancel()
                completion(.success(()))
        }
        return request.id
    }
    
    func subscribe(topic: String, completion: @escaping ((Result<String, Error>)->())) throws -> Int64 {
        Logger.debug("Subscribing on Topic: \(topic)")
        let params = RelayJSONRPC.SubscribeParams(topic: topic)
        let request = JSONRPCRequest(method: RelayJSONRPC.Method.subscribe.rawValue, params: params)
        let requestJson = try request.json()
        var cancellable: AnyCancellable!
        transport.send(requestJson) { error in
            if let error = error {
                Logger.debug("Failed to Subscribe on Topic")
                Logger.error(error)
                cancellable.cancel()
                completion(.failure(error))
            }
        }
        cancellable = subscriptionResponsePublisher
            .filter {$0.id == request.id}
            .sink { (subscriptionResponse) in
            cancellable.cancel()
                completion(.success(subscriptionResponse.result))
        }
        return request.id
    }
    
    func unsubscribe(topic: String, id: String, completion: @escaping ((Result<Void, Error>)->())) throws -> Int64 {
        Logger.debug("Unsubscribing on Topic: \(topic)")
        let params = RelayJSONRPC.UnsubscribeParams(id: id, topic: topic)
        let request = JSONRPCRequest(method: RelayJSONRPC.Method.unsubscribe.rawValue, params: params)
        let requestJson = try request.json()
        var cancellable: AnyCancellable!
        transport.send(requestJson) { error in
            if let error = error {
                Logger.debug("Failed to Unsubscribe on Topic")
                Logger.error(error)
                cancellable.cancel()
                completion(.failure(error))
            }
        }
        cancellable = requestAcknowledgePublisher
            .filter {$0.id == request.id}
            .sink { (subscriptionResponse) in
            cancellable.cancel()
                completion(.success(()))
        }
        return request.id
    }

    private func handlePayloadMessage(_ payload: String) {
        if let request = tryDecode(SubscriptionRequest.self, from: payload),
           request.method == RelayJSONRPC.Method.subscription.rawValue {
            manageSubscriptionRequest(request)
        } else if let response = tryDecode(RequestAcknowledgement.self, from: payload) {
            requestAcknowledgePublisherSubject.send(response)
        } else if let response = tryDecode(SubscriptionResponse.self, from: payload) {
            subscriptionResponsePublisherSubject.send(response)
        } else if let response = tryDecode(JSONRPCError.self, from: payload) {
            Logger.error("Received error message from network, code: \(response.code), message: \(response.message)")
        } else {
            Logger.error("Unexpected response from network")
        }
    }
    
    private func tryDecode<T: Decodable>(_ type: T.Type, from payload: String) -> T? {
        if let data = payload.data(using: .utf8),
           let response = try? JSONDecoder().decode(T.self, from: data) {
            return response
        } else {
            return nil
        }
    }
    
    private func manageSubscriptionRequest(_ request: JSONRPCRequest<RelayJSONRPC.SubscriptionParams>) {
        let topic = request.params.data.topic
        let message = request.params.data.message
        do {
            let deserialisedJsonRpcRequest: ClientSynchJSONRPC
            if let agreementKeys = crypto.getAgreementKeys(for: topic) {
                deserialisedJsonRpcRequest = try jsonRpcSerialiser.deserialise(message: message, symmetricKey: agreementKeys.sharedSecret)
            } else {
                let jsonData = Data(hex: message)
                deserialisedJsonRpcRequest = try JSONDecoder().decode(ClientSynchJSONRPC.self, from: jsonData)
            }
<<<<<<< HEAD
            clientSynchJsonRpcPublisherSubject.send(deserialisedJsonRpcRequest)
=======
            let payload = WCSubscriptionPayload(topic: topic, subscriptionId: request.params.id, clientSynchJsonRpc: deserialisedJsonRpcRequest)
            clientSynchJsonRpcPublisherSubject.send(payload)
>>>>>>> f9cdd983
            acknowledgeSubscription(requestId: request.id)
        } catch {
            Logger.error(error)
        }
    }
    
    private func acknowledgeSubscription(requestId: Int64) {
        let response = JSONRPCResponse(id: requestId, result: true)
        let responseJson = try! response.json()
        transport.send(responseJson) { error in
            if let error = error {
                Logger.debug("Failed to Respond for request id: \(requestId)")
                Logger.error(error)
            }
        }
    }
}<|MERGE_RESOLUTION|>--- conflicted
+++ resolved
@@ -165,12 +165,8 @@
                 let jsonData = Data(hex: message)
                 deserialisedJsonRpcRequest = try JSONDecoder().decode(ClientSynchJSONRPC.self, from: jsonData)
             }
-<<<<<<< HEAD
-            clientSynchJsonRpcPublisherSubject.send(deserialisedJsonRpcRequest)
-=======
             let payload = WCSubscriptionPayload(topic: topic, subscriptionId: request.params.id, clientSynchJsonRpc: deserialisedJsonRpcRequest)
             clientSynchJsonRpcPublisherSubject.send(payload)
->>>>>>> f9cdd983
             acknowledgeSubscription(requestId: request.id)
         } catch {
             Logger.error(error)
