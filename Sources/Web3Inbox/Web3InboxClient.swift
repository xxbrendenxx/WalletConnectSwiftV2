import Foundation
import WebKit

public final class Web3InboxClient {

    private let webView: WKWebView
    private var account: Account
    private let logger: ConsoleLogging
    private let pushClient: WalletPushClient

    private let chatClientProxy: ChatClientProxy
    private let chatClientSubscriber: ChatClientRequestSubscriber

    private let pushClientProxy: PushClientProxy
    private let pushClientSubscriber: PushClientRequestSubscriber

    private let chatWebviewProxy: WebViewProxy
    private let pushWebviewProxy: WebViewProxy

    private let webViewRefreshHandler: WebViewRefreshHandler

    private let chatWebviewSubscriber: WebViewRequestSubscriber
    private let pushWebviewSubscriber: WebViewRequestSubscriber

init(
        webView: WKWebView,
        account: Account,
        logger: ConsoleLogging,
        chatClientProxy: ChatClientProxy,
        clientSubscriber: ChatClientRequestSubscriber,
        chatWebviewProxy: WebViewProxy,
        pushWebviewProxy: WebViewProxy,
        chatWebviewSubscriber: WebViewRequestSubscriber,
        pushWebviewSubscriber: WebViewRequestSubscriber,
        pushClientProxy: PushClientProxy,
        pushClientSubscriber: PushClientRequestSubscriber,
<<<<<<< HEAD
        pushClient: WalletPushClient
=======
        webViewRefreshHandler: WebViewRefreshHandler
>>>>>>> 7f20c7c9
    ) {
        self.webView = webView
        self.account = account
        self.logger = logger
        self.chatClientProxy = chatClientProxy
        self.chatClientSubscriber = clientSubscriber
        self.chatWebviewProxy = chatWebviewProxy
        self.pushWebviewProxy = pushWebviewProxy
        self.chatWebviewSubscriber = chatWebviewSubscriber
        self.pushWebviewSubscriber = pushWebviewSubscriber
        self.pushClientProxy = pushClientProxy
        self.pushClientSubscriber = pushClientSubscriber
<<<<<<< HEAD
        self.pushClient = pushClient

=======
        self.webViewRefreshHandler = webViewRefreshHandler
>>>>>>> 7f20c7c9
        setupSubscriptions()
    }

    public func getWebView() -> WKWebView {
        return webView
    }

    public func setAccount(
        _ account: Account,
        onSign: @escaping SigningCallback
    ) async throws {
        chatClientProxy.onSign = onSign
        try await authorize(account: account)
    }

    public func register(deviceToken: Data) async throws {
        try await pushClient.register(deviceToken: deviceToken)
    }
}

// MARK: - Privates

private extension Web3InboxClient {

    func setupSubscriptions() {

        // Chat
        
        chatClientProxy.onResponse = { [unowned self] response in
            try await self.chatWebviewProxy.respond(response)
        }

        chatClientSubscriber.onRequest = { [unowned self] request in
            try await self.chatWebviewProxy.request(request)
        }

        chatWebviewSubscriber.onRequest = { [unowned self] request in
            logger.debug("w3i: chat method \(request.method) requested")
            try await self.chatClientProxy.request(request)
        }

        // Push

        pushClientProxy.onResponse = { [unowned self] response in
            try await self.pushWebviewProxy.respond(response)
        }

        pushClientSubscriber.onRequest = { [unowned self] request in
            try await self.pushWebviewProxy.request(request)
        }

        pushWebviewSubscriber.onRequest = { [unowned self] request in
            logger.debug("w3i: push method \(request.method) requested")
            try await self.pushClientProxy.request(request)
        }
    }

    func authorize(account: Account) async throws {
        self.account = account

        let request = RPCRequest(
            method: ChatClientRequest.setAccount.method,
            params: ["account": account.address]
        )
        try await chatWebviewProxy.request(request)
    }
}<|MERGE_RESOLUTION|>--- conflicted
+++ resolved
@@ -34,11 +34,8 @@
         pushWebviewSubscriber: WebViewRequestSubscriber,
         pushClientProxy: PushClientProxy,
         pushClientSubscriber: PushClientRequestSubscriber,
-<<<<<<< HEAD
-        pushClient: WalletPushClient
-=======
+        pushClient: WalletPushClient,
         webViewRefreshHandler: WebViewRefreshHandler
->>>>>>> 7f20c7c9
     ) {
         self.webView = webView
         self.account = account
@@ -51,12 +48,8 @@
         self.pushWebviewSubscriber = pushWebviewSubscriber
         self.pushClientProxy = pushClientProxy
         self.pushClientSubscriber = pushClientSubscriber
-<<<<<<< HEAD
         self.pushClient = pushClient
-
-=======
         self.webViewRefreshHandler = webViewRefreshHandler
->>>>>>> 7f20c7c9
         setupSubscriptions()
     }
 
