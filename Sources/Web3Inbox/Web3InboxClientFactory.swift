--- conflicted
+++ resolved
@@ -11,16 +11,10 @@
         onSign: @escaping SigningCallback
     ) -> Web3InboxClient {
         let url = buildUrl(account: account, config: config)
-<<<<<<< HEAD
-        let logger = ConsoleLogger(suffix: "📬", loggingLevel: .off)
-        let chatWebviewSubscriber = WebViewRequestSubscriber(logger: logger)
-        let pushWebviewSubscriber = WebViewRequestSubscriber(logger: logger)
-        let webView = WebViewFactory(url: url, chatWebviewSubscriber: chatWebviewSubscriber, pushWebviewSubscriber: pushWebviewSubscriber).create()
-=======
+
         let logger = ConsoleLogger(suffix: "📬", loggingLevel: .debug)
         let webviewSubscriber = WebViewRequestSubscriber(url: url, logger: logger)
         let webView = WebViewFactory(url: url, webviewSubscriber: webviewSubscriber).create()
->>>>>>> 9958f2e7
         let chatWebViewProxy = WebViewProxy(webView: webView, scriptFormatter: ChatWebViewScriptFormatter(), logger: logger)
         let pushWebViewProxy = WebViewProxy(webView: webView, scriptFormatter: PushWebViewScriptFormatter(), logger: logger)
 
