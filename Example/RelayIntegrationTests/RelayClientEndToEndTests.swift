import Foundation
import Combine
import XCTest
import WalletConnectUtils
@testable import WalletConnectRelay

private class RelayKeychainStorageMock: KeychainStorageProtocol {
    func add<T>(_ item: T, forKey key: String) throws where T : WalletConnectKMS.GenericPasswordConvertible {}
    func read<T>(key: String) throws -> T where T : WalletConnectKMS.GenericPasswordConvertible {
        return try T(rawRepresentation: Data())
    }
    func delete(key: String) throws {}
    func deleteAll() throws {}
}

class WebSocketFactoryMock: WebSocketFactory {
    private let webSocket: WebSocketClient
    
    init(webSocket: WebSocketClient) {
        self.webSocket = webSocket
    }
    
    func create(with url: URL) -> WebSocketConnecting {
        return webSocket
    }
}

final class RelayClientEndToEndTests: XCTestCase {

    private var publishers = Set<AnyCancellable>()

    func makeRelayClient(prefix: String) -> RelayClient {
        let clientIdStorage = ClientIdStorage(keychain: KeychainStorageMock())
        let socketAuthenticator = ClientIdAuthenticator(
            clientIdStorage: clientIdStorage,
            url: InputConfig.relayUrl
        )
        let urlFactory = RelayUrlFactory(
            relayHost: InputConfig.relayHost,
            projectId: InputConfig.projectId,
            socketAuthenticator: socketAuthenticator
        )
<<<<<<< HEAD
        let logger = ConsoleLogger(suffix: prefix, loggingLevel: .debug)
        let socket = WebSocketClient(url: urlFactory.create(fallback: false), logger: ConsoleLogger(suffix: prefix, loggingLevel: .debug))
        let webSocketFactory = WebSocketFactoryMock(webSocket: socket)
        
=======
        let socket = WebSocket(url: urlFactory.create(fallback: false))
        let webSocketFactory = WebSocketFactoryMock(webSocket: socket)
        let logger = ConsoleLogger(prefix: prefix, loggingLevel: .debug)
>>>>>>> e4556ef7
        let dispatcher = Dispatcher(
            socketFactory: webSocketFactory,
            relayUrlFactory: urlFactory,
            socketConnectionType: .manual,
            logger: logger
        )
        let keychain = KeychainStorageMock()
        let keyValueStorage = RuntimeKeyValueStorage()
        let relayClient = RelayClientFactory.create(
            relayHost: InputConfig.relayHost,
            projectId: InputConfig.projectId,
            keyValueStorage: keyValueStorage,
            keychainStorage: keychain,
            socketConnectionType: .manual,
            logger: logger
        )
        let clientId = try! relayClient.getClientId()
        logger.debug("My client id is: \(clientId)")

        return relayClient
    }

    func testSubscribe() {
        let relayClient = makeRelayClient(prefix: "")

        try! relayClient.connect()
        let subscribeExpectation = expectation(description: "subscribe call succeeds")
        subscribeExpectation.assertForOverFulfill = true
        relayClient.socketConnectionStatusPublisher.sink { status in
            if status == .connected {
                Task(priority: .high) {  try await relayClient.subscribe(topic: "ecb78f2df880c43d3418ddbf871092b847801932e21765b250cc50b9e96a9131") }
                subscribeExpectation.fulfill()
            }
        }.store(in: &publishers)

        wait(for: [subscribeExpectation], timeout: InputConfig.defaultTimeout)
    }

    func testEndToEndPayload() {
        let relayA = makeRelayClient(prefix: "⚽️ A ")
        let relayB = makeRelayClient(prefix: "🏀 B ")

        try! relayA.connect()
        try! relayB.connect()

        let randomTopic = String.randomTopic()
        let payloadA = "A"
        let payloadB = "B"
        var subscriptionATopic: String!
        var subscriptionBTopic: String!
        var subscriptionAPayload: String!
        var subscriptionBPayload: String!

        let expectationA = expectation(description: "publish payloads send and receive successfuly")
        let expectationB = expectation(description: "publish payloads send and receive successfuly")

        expectationA.assertForOverFulfill = false
        expectationB.assertForOverFulfill = false

        relayA.messagePublisher.sink { topic, payload, _ in
            (subscriptionATopic, subscriptionAPayload) = (topic, payload)
            expectationA.fulfill()
        }.store(in: &publishers)

        relayB.messagePublisher.sink { topic, payload, _ in
            (subscriptionBTopic, subscriptionBPayload) = (topic, payload)
            Task(priority: .high) {
                sleep(1)
                try await relayB.publish(topic: randomTopic, payload: payloadB, tag: 0, prompt: false, ttl: 60)
            }
            expectationB.fulfill()
        }.store(in: &publishers)

        relayA.socketConnectionStatusPublisher.sink {  status in
            guard status == .connected else {return}
            Task(priority: .high) {
                try await relayA.subscribe(topic: randomTopic)
                try await relayA.publish(topic: randomTopic, payload: payloadA, tag: 0, prompt: false, ttl: 60)
            }
        }.store(in: &publishers)
        relayB.socketConnectionStatusPublisher.sink {  status in
            guard status == .connected else {return}
            Task(priority: .high) {
                try await relayB.subscribe(topic: randomTopic)
            }
        }.store(in: &publishers)

        wait(for: [expectationA, expectationB], timeout: InputConfig.defaultTimeout)

        XCTAssertEqual(subscriptionATopic, randomTopic)
        XCTAssertEqual(subscriptionBTopic, randomTopic)

        XCTAssertEqual(subscriptionBPayload, payloadA)
        XCTAssertEqual(subscriptionAPayload, payloadB)
    }
}

extension String {
    static func randomTopic() -> String {
        "\(UUID().uuidString)\(UUID().uuidString)".replacingOccurrences(of: "-", with: "").lowercased()
    }
}<|MERGE_RESOLUTION|>--- conflicted
+++ resolved
@@ -40,16 +40,9 @@
             projectId: InputConfig.projectId,
             socketAuthenticator: socketAuthenticator
         )
-<<<<<<< HEAD
-        let logger = ConsoleLogger(suffix: prefix, loggingLevel: .debug)
-        let socket = WebSocketClient(url: urlFactory.create(fallback: false), logger: ConsoleLogger(suffix: prefix, loggingLevel: .debug))
-        let webSocketFactory = WebSocketFactoryMock(webSocket: socket)
-        
-=======
         let socket = WebSocket(url: urlFactory.create(fallback: false))
         let webSocketFactory = WebSocketFactoryMock(webSocket: socket)
         let logger = ConsoleLogger(prefix: prefix, loggingLevel: .debug)
->>>>>>> e4556ef7
         let dispatcher = Dispatcher(
             socketFactory: webSocketFactory,
             relayUrlFactory: urlFactory,
