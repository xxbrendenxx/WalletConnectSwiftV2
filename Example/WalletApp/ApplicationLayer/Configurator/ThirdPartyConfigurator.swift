--- conflicted
+++ resolved
@@ -6,22 +6,10 @@
 struct ThirdPartyConfigurator: Configurator {
 
     func configure() {
-<<<<<<< HEAD
-        Networking.configure(projectId: InputConfig.projectId, socketFactory: DefaultSocketFactory())
 
-        let metadata = AppMetadata(
-            name: "Example Wallet",
-            description: "wallet description",
-            url: "example.wallet",
-            icons: ["https://avatars.githubusercontent.com/u/37784886"]
-        )
-
-        Web3Wallet.configure(metadata: metadata, crypto: DefaultCryptoProvider(), environment: BuildConfiguration.shared.apnsEnvironment)
-=======
     }
 
     private func configureLogging() {
         LoggingService.instance.configure()
->>>>>>> e4556ef7
     }
 }