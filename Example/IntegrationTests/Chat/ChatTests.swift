--- conflicted
+++ resolved
@@ -1,11 +1,10 @@
-<<<<<<< HEAD
+//
 //import Foundation
 //import XCTest
 //@testable import WalletConnectChat
 //import WalletConnectUtils
 //@testable import WalletConnectKMS
 //@testable import WalletConnectSync
-//@testable import WalletConnectHistory
 //import WalletConnectRelay
 //import Combine
 //import Web3
@@ -58,6 +57,7 @@
 //            keyValueStorage: keyValueStorage,
 //            keychainStorage: keychain,
 //            socketFactory: DefaultSocketFactory(),
+//            networkMonitor: NetworkMonitor(),
 //            logger: logger)
 //
 //        let networkingInteractor = NetworkingClientFactory.create(
@@ -72,18 +72,10 @@
 //            keychain: keychain
 //        )
 //
-//        let historyClient = HistoryClientFactory.create(
-//            historyUrl: "https://history.walletconnect.com",
-//            relayUrl: "wss://relay.walletconnect.com",
-//            keyValueStorage: keyValueStorage,
-//            keychain: keychain,
-//            logger: logger
-//        )
-//
 //        let clientId = try! networkingInteractor.getClientId()
 //        logger.debug("My client id is: \(clientId)")
 //
-//        return ChatClientFactory.create(keyserverURL: keyserverURL, relayClient: relayClient, networkingInteractor: networkingInteractor, keychain:  keychain, logger: logger, storage: keyValueStorage, syncClient: syncClient, historyClient: historyClient)
+//        return ChatClientFactory.create(keyserverURL: keyserverURL, relayClient: relayClient, networkingInteractor: networkingInteractor, keychain:  keychain, logger: logger, storage: keyValueStorage, syncClient: syncClient)
 //    }
 //
 //    func testInvite() async throws {
@@ -174,172 +166,4 @@
 //        return .signed(try! signer.sign(message: message, privateKey: privateKey, type: .eip191))
 //    }
 //}
-=======
-import Foundation
-import XCTest
-@testable import WalletConnectChat
-import WalletConnectUtils
-@testable import WalletConnectKMS
-@testable import WalletConnectSync
-import WalletConnectRelay
-import Combine
-import Web3
-
-final class ChatTests: XCTestCase {
-    var invitee1: ChatClient!
-    var inviter1: ChatClient!
-    var invitee2: ChatClient!
-    var inviter2: ChatClient!
-    private var publishers = [AnyCancellable]()
-
-    var inviteeAccount: Account {
-        return Account("eip155:1:" + pk1.address.hex(eip55: true))!
-    }
-
-    var inviterAccount: Account {
-        return Account("eip155:1:" + pk2.address.hex(eip55: true))!
-    }
-
-    let pk1 = try! EthereumPrivateKey()
-    let pk2 = try! EthereumPrivateKey()
-
-    var privateKey1: Data {
-        return Data(pk1.rawPrivateKey)
-    }
-    var privateKey2: Data {
-        return Data(pk2.rawPrivateKey)
-    }
-
-    override func setUp() async throws {
-        invitee1 = makeClient(prefix: "🦖 Invitee", account: inviteeAccount)
-        inviter1 = makeClient(prefix: "🍄 Inviter", account: inviterAccount)
-
-        try await invitee1.register(account: inviteeAccount, domain: "") { message in
-            return self.sign(message, privateKey: self.privateKey1)
-        }
-        try await inviter1.register(account: inviterAccount, domain: "") { message in
-            return self.sign(message, privateKey: self.privateKey2)
-        }
-    }
-
-    func makeClient(prefix: String, account: Account) -> ChatClient {
-        let keyserverURL = URL(string: "https://keys.walletconnect.com")!
-        let logger = ConsoleLogger(prefix: prefix, loggingLevel: .debug)
-        let keyValueStorage = RuntimeKeyValueStorage()
-        let keychain = KeychainStorageMock()
-        let relayClient = RelayClientFactory.create(
-            relayHost: InputConfig.relayHost,
-            projectId: InputConfig.projectId,
-            keyValueStorage: keyValueStorage,
-            keychainStorage: keychain,
-            socketFactory: DefaultSocketFactory(),
-            networkMonitor: NetworkMonitor(),
-            logger: logger)
-
-        let networkingInteractor = NetworkingClientFactory.create(
-            relayClient: relayClient,
-            logger: logger,
-            keychainStorage: keychain,
-            keyValueStorage: keyValueStorage)
-
-        let syncClient = SyncClientFactory.create(
-            networkInteractor: networkingInteractor,
-            bip44: DefaultBIP44Provider(),
-            keychain: keychain
-        )
-
-        let clientId = try! networkingInteractor.getClientId()
-        logger.debug("My client id is: \(clientId)")
-
-        return ChatClientFactory.create(keyserverURL: keyserverURL, relayClient: relayClient, networkingInteractor: networkingInteractor, keychain:  keychain, logger: logger, storage: keyValueStorage, syncClient: syncClient)
-    }
-
-    func testInvite() async throws {
-        let inviteExpectation = expectation(description: "invitation expectation")
-        inviteExpectation.expectedFulfillmentCount = 2
-
-        invitee1.newReceivedInvitePublisher.sink { _ in
-            inviteExpectation.fulfill()
-        }.store(in: &publishers)
-
-        inviter1.newSentInvitePublisher.sink { _ in
-            inviteExpectation.fulfill()
-        }.store(in: &publishers)
-
-        let inviteePublicKey = try await inviter1.resolve(account: inviteeAccount)
-        let invite = Invite(message: "", inviterAccount: inviterAccount, inviteeAccount: inviteeAccount, inviteePublicKey: inviteePublicKey)
-        _ = try await inviter1.invite(invite: invite)
-
-        wait(for: [inviteExpectation], timeout: InputConfig.defaultTimeout)
-    }
-
-    func testAcceptAndCreateNewThread() async throws {
-        let newThreadInviterExpectation = expectation(description: "new thread on inviting client expectation")
-        let newThreadinviteeExpectation = expectation(description: "new thread on invitee client expectation")
-
-        invitee1.newReceivedInvitePublisher.sink { [unowned self] invite in
-            Task { try! await invitee1.accept(inviteId: invite.id) }
-        }.store(in: &publishers)
-
-        invitee1.newThreadPublisher.sink { _ in
-            newThreadinviteeExpectation.fulfill()
-        }.store(in: &publishers)
-
-        inviter1.newThreadPublisher.sink { _ in
-            newThreadInviterExpectation.fulfill()
-        }.store(in: &publishers)
-
-        let inviteePublicKey = try await inviter1.resolve(account: inviteeAccount)
-        let invite = Invite(message: "", inviterAccount: inviterAccount, inviteeAccount: inviteeAccount, inviteePublicKey: inviteePublicKey)
-        try await inviter1.invite(invite: invite)
-
-        wait(for: [newThreadinviteeExpectation, newThreadInviterExpectation], timeout: InputConfig.defaultTimeout)
-    }
-
-    func testMessage() async throws {
-        let messageExpectation = expectation(description: "message received")
-        messageExpectation.expectedFulfillmentCount = 4
-
-        invitee1.newReceivedInvitePublisher.sink { [unowned self] invite in
-            Task { try! await invitee1.accept(inviteId: invite.id) }
-        }.store(in: &publishers)
-
-        invitee1.newThreadPublisher.sink { [unowned self] thread in
-            Task { try! await invitee1.message(topic: thread.topic, message: "message1") }
-        }.store(in: &publishers)
-
-        inviter1.newThreadPublisher.sink { [unowned self] thread in
-            Task { try! await inviter1.message(topic: thread.topic, message: "message2") }
-        }.store(in: &publishers)
-
-        inviter1.newMessagePublisher.sink { message in
-            if message.authorAccount == self.inviterAccount {
-                XCTAssertEqual(message.message, "message2")
-            } else {
-                XCTAssertEqual(message.message, "message1")
-            }
-            messageExpectation.fulfill()
-        }.store(in: &publishers)
-
-        invitee1.newMessagePublisher.sink { message in
-            if message.authorAccount == self.inviteeAccount {
-                XCTAssertEqual(message.message, "message1")
-            } else {
-                XCTAssertEqual(message.message, "message2")
-            }
-            messageExpectation.fulfill()
-        }.store(in: &publishers)
-
-        let inviteePublicKey = try await inviter1.resolve(account: inviteeAccount)
-        let invite = Invite(message: "", inviterAccount: inviterAccount, inviteeAccount: inviteeAccount, inviteePublicKey: inviteePublicKey)
-        try await inviter1.invite(invite: invite)
-
-        wait(for: [messageExpectation], timeout: InputConfig.defaultTimeout)
-    }
-
-    private func sign(_ message: String, privateKey: Data) -> SigningResult {
-        let signer = MessageSignerFactory(signerFactory: DefaultSignerFactory()).create(projectId: InputConfig.projectId)
-        return .signed(try! signer.sign(message: message, privateKey: privateKey, type: .eip191))
-    }
-}
->>>>>>> bd883543
+//>>>>>>> bd8835437254fb808be3ac89fdcff43fa13c3b87