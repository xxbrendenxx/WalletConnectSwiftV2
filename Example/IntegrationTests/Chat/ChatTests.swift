import Foundation
import XCTest
@testable import WalletConnectChat
import WalletConnectUtils
@testable import WalletConnectKMS
@testable import WalletConnectSync
import WalletConnectRelay
import Combine
import Web3

final class ChatTests: XCTestCase {
    var invitee1: ChatClient!
    var inviter1: ChatClient!
    var invitee2: ChatClient!
    var inviter2: ChatClient!
    private var publishers = [AnyCancellable]()

    var inviteeAccount: Account {
        return Account("eip155:1:" + pk1.address.hex(eip55: true))!
    }

    var inviterAccount: Account {
        return Account("eip155:1:" + pk2.address.hex(eip55: true))!
    }

    let pk1 = try! EthereumPrivateKey()
    let pk2 = try! EthereumPrivateKey()

    var privateKey1: Data {
        return Data(pk1.rawPrivateKey)
    }
    var privateKey2: Data {
        return Data(pk2.rawPrivateKey)
    }

    override func setUp() async throws {
        invitee1 = makeClient(prefix: "🦖 Invitee", account: inviteeAccount)
        inviter1 = makeClient(prefix: "🍄 Inviter", account: inviterAccount)

        try await invitee1.register(account: inviteeAccount) { message in
            return self.sign(message, privateKey: self.privateKey1)
        }
        try await inviter1.register(account: inviterAccount) { message in
            return self.sign(message, privateKey: self.privateKey2)
        }
    }

    func makeClient(prefix: String, account: Account) -> ChatClient {
        let keyserverURL = URL(string: "https://keys.walletconnect.com")!
        let logger = ConsoleLogger(suffix: prefix, loggingLevel: .debug)
<<<<<<< HEAD
        let keychain = KeychainStorageMock()
        let relayClient = RelayClient(relayHost: InputConfig.relayHost, projectId: InputConfig.projectId, keychainStorage: keychain, logger: logger)
=======
>>>>>>> 57b56f92
        let keyValueStorage = RuntimeKeyValueStorage()
        let keychain = KeychainStorageMock()
        let relayClient = RelayClientFactory.create(
            relayHost: InputConfig.relayHost,
            projectId: InputConfig.projectId,
            keyValueStorage: keyValueStorage,
            keychainStorage: keychain,
            socketFactory: DefaultSocketFactory(),
            logger: logger)

        let networkingInteractor = NetworkingClientFactory.create(
            relayClient: relayClient,
            logger: logger,
            keychainStorage: keychain,
            keyValueStorage: keyValueStorage)

        let syncClient = SyncClientFactory.create(
            networkInteractor: networkingInteractor,
            bip44: DefaultBIP44Provider(),
            keychain: keychain
        )

        let clientId = try! networkingInteractor.getClientId()
        logger.debug("My client id is: \(clientId)")

        return ChatClientFactory.create(keyserverURL: keyserverURL, relayClient: relayClient, networkingInteractor: networkingInteractor, keychain:  keychain, logger: logger, storage: keyValueStorage, syncClient: syncClient)
    }

    func testInvite() async throws {
        let inviteExpectation = expectation(description: "invitation expectation")
        inviteExpectation.expectedFulfillmentCount = 2

        invitee1.newReceivedInvitePublisher.sink { _ in
            inviteExpectation.fulfill()
        }.store(in: &publishers)

        inviter1.newSentInvitePublisher.sink { _ in
            inviteExpectation.fulfill()
        }.store(in: &publishers)

        let inviteePublicKey = try await inviter1.resolve(account: inviteeAccount)
        let invite = Invite(message: "", inviterAccount: inviterAccount, inviteeAccount: inviteeAccount, inviteePublicKey: inviteePublicKey)
        _ = try await inviter1.invite(invite: invite)

        wait(for: [inviteExpectation], timeout: InputConfig.defaultTimeout)
    }

    func testAcceptAndCreateNewThread() async throws {
        let newThreadInviterExpectation = expectation(description: "new thread on inviting client expectation")
        let newThreadinviteeExpectation = expectation(description: "new thread on invitee client expectation")

        invitee1.newReceivedInvitePublisher.sink { [unowned self] invite in
            Task { try! await invitee1.accept(inviteId: invite.id) }
        }.store(in: &publishers)

        invitee1.newThreadPublisher.sink { _ in
            newThreadinviteeExpectation.fulfill()
        }.store(in: &publishers)

        inviter1.newThreadPublisher.sink { _ in
            newThreadInviterExpectation.fulfill()
        }.store(in: &publishers)

        let inviteePublicKey = try await inviter1.resolve(account: inviteeAccount)
        let invite = Invite(message: "", inviterAccount: inviterAccount, inviteeAccount: inviteeAccount, inviteePublicKey: inviteePublicKey)
        try await inviter1.invite(invite: invite)

        wait(for: [newThreadinviteeExpectation, newThreadInviterExpectation], timeout: InputConfig.defaultTimeout)
    }

    func testMessage() async throws {
        let messageExpectation = expectation(description: "message received")
        messageExpectation.expectedFulfillmentCount = 4

        invitee1.newReceivedInvitePublisher.sink { [unowned self] invite in
            Task { try! await invitee1.accept(inviteId: invite.id) }
        }.store(in: &publishers)

        invitee1.newThreadPublisher.sink { [unowned self] thread in
            Task { try! await invitee1.message(topic: thread.topic, message: "message1") }
        }.store(in: &publishers)

        inviter1.newThreadPublisher.sink { [unowned self] thread in
            Task { try! await inviter1.message(topic: thread.topic, message: "message2") }
        }.store(in: &publishers)

        inviter1.newMessagePublisher.sink { message in
            if message.authorAccount == self.inviterAccount {
                XCTAssertEqual(message.message, "message2")
            } else {
                XCTAssertEqual(message.message, "message1")
            }
            messageExpectation.fulfill()
        }.store(in: &publishers)

        invitee1.newMessagePublisher.sink { message in
            if message.authorAccount == self.inviteeAccount {
                XCTAssertEqual(message.message, "message1")
            } else {
                XCTAssertEqual(message.message, "message2")
            }
            messageExpectation.fulfill()
        }.store(in: &publishers)

        let inviteePublicKey = try await inviter1.resolve(account: inviteeAccount)
        let invite = Invite(message: "", inviterAccount: inviterAccount, inviteeAccount: inviteeAccount, inviteePublicKey: inviteePublicKey)
        try await inviter1.invite(invite: invite)

        wait(for: [messageExpectation], timeout: InputConfig.defaultTimeout)
    }

    private func sign(_ message: String, privateKey: Data) -> SigningResult {
        let signer = MessageSignerFactory(signerFactory: DefaultSignerFactory()).create(projectId: InputConfig.projectId)
        return .signed(try! signer.sign(message: message, privateKey: privateKey, type: .eip191))
    }
}<|MERGE_RESOLUTION|>--- conflicted
+++ resolved
@@ -48,20 +48,9 @@
     func makeClient(prefix: String, account: Account) -> ChatClient {
         let keyserverURL = URL(string: "https://keys.walletconnect.com")!
         let logger = ConsoleLogger(suffix: prefix, loggingLevel: .debug)
-<<<<<<< HEAD
-        let keychain = KeychainStorageMock()
-        let relayClient = RelayClient(relayHost: InputConfig.relayHost, projectId: InputConfig.projectId, keychainStorage: keychain, logger: logger)
-=======
->>>>>>> 57b56f92
         let keyValueStorage = RuntimeKeyValueStorage()
         let keychain = KeychainStorageMock()
-        let relayClient = RelayClientFactory.create(
-            relayHost: InputConfig.relayHost,
-            projectId: InputConfig.projectId,
-            keyValueStorage: keyValueStorage,
-            keychainStorage: keychain,
-            socketFactory: DefaultSocketFactory(),
-            logger: logger)
+        let relayClient = RelayClient(relayHost: InputConfig.relayHost, projectId: InputConfig.projectId, keyValueStorage: RuntimeKeyValueStorage(), keychainStorage: keychain, logger: logger)
 
         let networkingInteractor = NetworkingClientFactory.create(
             relayClient: relayClient,
