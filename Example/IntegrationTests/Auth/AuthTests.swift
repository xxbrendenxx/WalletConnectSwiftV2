import Foundation
import XCTest
import WalletConnectUtils
@testable import WalletConnectKMS
import WalletConnectRelay
import Combine
@testable import Auth
import WalletConnectPairing

final class AuthTests: XCTestCase {
    var app: AuthClient!
    var wallet: AuthClient!
    let prvKey = Data(hex: "462c1dad6832d7d96ccf87bd6a686a4110e114aaaebd5512e552c0e3a87b480f")
    private var publishers = [AnyCancellable]()

    override func setUp() {
        app = makeClient(prefix: "👻 App")
        let walletAccount = Account(chainIdentifier: "eip155:1", address: "0x724d0D2DaD3fbB0C168f947B87Fa5DBe36F1A8bf")!
        wallet = makeClient(prefix: "🤑 Wallet", account: walletAccount)
    }

    func makeClient(prefix: String, account: Account? = nil) -> AuthClient {
        let logger = ConsoleLogger(suffix: prefix, loggingLevel: .debug)
        let projectId = "3ca2919724fbfa5456a25194e369a8b4"
        let keychain = KeychainStorageMock()
<<<<<<< HEAD
        let relayClient = RelayClient(relayHost: URLConfig.relayHost, projectId: projectId, keychainStorage: keychain, socketFactory: SocketFactory(), logger: logger)
        let keyValueStorage = RuntimeKeyValueStorage()

        let pairingClient = PairingClientFactory.create(
            logger: logger,
            keyValueStorage: keyValueStorage,
            keychainStorage: keychain,
            relayClient: relayClient)
=======
        let relayClient = RelayClient(relayHost: InputConfig.relayHost, projectId: projectId, keychainStorage: keychain, socketFactory: SocketFactory(), logger: logger)
>>>>>>> 365e223b

        return AuthClientFactory.create(
            metadata: AppMetadata(name: name, description: "", url: "", icons: [""]),
            account: account,
            logger: logger,
            keyValueStorage: keyValueStorage,
            keychainStorage: keychain,
            relayClient: relayClient,
            pairingClient: pairingClient)
    }

    func testRequest() async {
        let requestExpectation = expectation(description: "request delivered to wallet")
        let uri = try! await app.request(RequestParams.stub())
        try! await wallet.pair(uri: uri)
        wallet.authRequestPublisher.sink { _ in
            requestExpectation.fulfill()
        }.store(in: &publishers)
        wait(for: [requestExpectation], timeout: InputConfig.defaultTimeout)
    }

    func testRespondSuccess() async {
        let responseExpectation = expectation(description: "successful response delivered")
        let uri = try! await app.request(RequestParams.stub())
        try! await wallet.pair(uri: uri)
        wallet.authRequestPublisher.sink { [unowned self] request in
            Task(priority: .high) {
                let signature = try! MessageSigner().sign(message: request.message, privateKey: prvKey)
                try! await wallet.respond(requestId: request.id, signature: signature)
            }
        }
        .store(in: &publishers)
        app.authResponsePublisher.sink { (_, result) in
            guard case .success = result else { XCTFail(); return }
            responseExpectation.fulfill()
        }
        .store(in: &publishers)
        wait(for: [responseExpectation], timeout: InputConfig.defaultTimeout)
    }

    func testUserRespondError() async {
        let responseExpectation = expectation(description: "error response delivered")
        let uri = try! await app.request(RequestParams.stub())
        try! await wallet.pair(uri: uri)
        wallet.authRequestPublisher.sink { [unowned self] request in
            Task(priority: .high) {
                try! await wallet.reject(requestId: request.id)
            }
        }
        .store(in: &publishers)
        app.authResponsePublisher.sink { (_, result) in
            guard case .failure(let error) = result else { XCTFail(); return }
            XCTAssertEqual(error, .userRejeted)
            responseExpectation.fulfill()
        }
        .store(in: &publishers)
        wait(for: [responseExpectation], timeout: InputConfig.defaultTimeout)
    }

    func testRespondSignatureVerificationFailed() async {
        let responseExpectation = expectation(description: "invalid signature response delivered")
        let uri = try! await app.request(RequestParams.stub())
        try! await wallet.pair(uri: uri)
        wallet.authRequestPublisher.sink { [unowned self] request in
            Task(priority: .high) {
                let invalidSignature = "438effc459956b57fcd9f3dac6c675f9cee88abf21acab7305e8e32aa0303a883b06dcbd956279a7a2ca21ffa882ff55cc22e8ab8ec0f3fe90ab45f306938cfa1b"
                let cacaoSignature = CacaoSignature(t: "eip191", s: invalidSignature)
                try! await wallet.respond(requestId: request.id, signature: cacaoSignature)
            }
        }
        .store(in: &publishers)
        app.authResponsePublisher.sink { (_, result) in
            guard case .failure(let error) = result else { XCTFail(); return }
            XCTAssertEqual(error, .signatureVerificationFailed)
            responseExpectation.fulfill()
        }
        .store(in: &publishers)
        wait(for: [responseExpectation], timeout: InputConfig.defaultTimeout)
    }
<<<<<<< HEAD
// TODO - uncomment
//    func testPing() async {
//        let pingExpectation = expectation(description: "expects ping response")
//        let uri = try! await app.request(RequestParams.stub())
//        try! await wallet.pair(uri: uri)
//        try! await wallet.ping(topic: uri.topic)
//        wallet.pingResponsePublisher
//            .sink { topic in
//                XCTAssertEqual(topic, uri.topic)
//                pingExpectation.fulfill()
//            }
//            .store(in: &publishers)
//        wait(for: [pingExpectation], timeout: 5)
//    }
=======

    func testPing() async {
        let pingExpectation = expectation(description: "expects ping response")
        let uri = try! await app.request(RequestParams.stub())
        try! await wallet.pair(uri: uri)
        try! await wallet.ping(topic: uri.topic)
        wallet.pingResponsePublisher
            .sink { topic in
                XCTAssertEqual(topic, uri.topic)
                pingExpectation.fulfill()
            }
            .store(in: &publishers)
        wait(for: [pingExpectation], timeout: InputConfig.defaultTimeout)
    }
>>>>>>> 365e223b
}<|MERGE_RESOLUTION|>--- conflicted
+++ resolved
@@ -23,8 +23,7 @@
         let logger = ConsoleLogger(suffix: prefix, loggingLevel: .debug)
         let projectId = "3ca2919724fbfa5456a25194e369a8b4"
         let keychain = KeychainStorageMock()
-<<<<<<< HEAD
-        let relayClient = RelayClient(relayHost: URLConfig.relayHost, projectId: projectId, keychainStorage: keychain, socketFactory: SocketFactory(), logger: logger)
+        let relayClient = RelayClient(relayHost: InputConfig.relayHost, projectId: projectId, keychainStorage: keychain, socketFactory: SocketFactory(), logger: logger)
         let keyValueStorage = RuntimeKeyValueStorage()
 
         let pairingClient = PairingClientFactory.create(
@@ -32,9 +31,6 @@
             keyValueStorage: keyValueStorage,
             keychainStorage: keychain,
             relayClient: relayClient)
-=======
-        let relayClient = RelayClient(relayHost: InputConfig.relayHost, projectId: projectId, keychainStorage: keychain, socketFactory: SocketFactory(), logger: logger)
->>>>>>> 365e223b
 
         return AuthClientFactory.create(
             metadata: AppMetadata(name: name, description: "", url: "", icons: [""]),
@@ -114,22 +110,6 @@
         .store(in: &publishers)
         wait(for: [responseExpectation], timeout: InputConfig.defaultTimeout)
     }
-<<<<<<< HEAD
-// TODO - uncomment
-//    func testPing() async {
-//        let pingExpectation = expectation(description: "expects ping response")
-//        let uri = try! await app.request(RequestParams.stub())
-//        try! await wallet.pair(uri: uri)
-//        try! await wallet.ping(topic: uri.topic)
-//        wallet.pingResponsePublisher
-//            .sink { topic in
-//                XCTAssertEqual(topic, uri.topic)
-//                pingExpectation.fulfill()
-//            }
-//            .store(in: &publishers)
-//        wait(for: [pingExpectation], timeout: 5)
-//    }
-=======
 
     func testPing() async {
         let pingExpectation = expectation(description: "expects ping response")
@@ -144,5 +124,4 @@
             .store(in: &publishers)
         wait(for: [pingExpectation], timeout: InputConfig.defaultTimeout)
     }
->>>>>>> 365e223b
 }