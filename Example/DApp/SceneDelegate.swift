import UIKit

import Web3Modal
<<<<<<< HEAD
=======
import WalletConnectModal
import Auth
>>>>>>> c54284a4
import WalletConnectRelay
import WalletConnectNetworking
import Combine

class SceneDelegate: UIResponder, UIWindowSceneDelegate {
    var window: UIWindow?
    private var publishers = Set<AnyCancellable>()

    private let app = Application()

    func scene(_ scene: UIScene, willConnectTo session: UISceneSession, options connectionOptions: UIScene.ConnectionOptions) {
        Networking.configure(
            groupIdentifier: "group.com.walletconnect.dapp",
            projectId: InputConfig.projectId,
            socketFactory: DefaultSocketFactory()
        )
        Sign.configure(crypto: DefaultCryptoProvider())

        let metadata = AppMetadata(
            name: "Swift Dapp",
            description: "WalletConnect DApp sample",
            url: "wallet.connect",
            icons: ["https://avatars.githubusercontent.com/u/37784886"],
            redirect: AppMetadata.Redirect(native: "wcdapp://", universal: nil)
        )
        
        Web3Modal.configure(
            projectId: InputConfig.projectId,
            metadata: metadata,
            customWallets: [
                .init(
                    id: "swift-sample",
                    name: "Swift Sample Wallet",
                    homepage: "https://walletconnect.com/",
                    imageUrl: "https://avatars.githubusercontent.com/u/37784886?s=200&v=4",
                    order: 1,
                    mobileLink: "walletapp://"
                )
            ]
        )
        
        WalletConnectModal.configure(
            projectId: InputConfig.projectId,
            metadata: metadata
        )
        

        Sign.instance.logsPublisher.sink { log in
            switch log {
            case .error(let logMessage):
                AlertPresenter.present(message: logMessage.message, type: .error)
            default: return
            }
        }.store(in: &publishers)

        Sign.instance.socketConnectionStatusPublisher.sink { status in
            switch status {
            case .connected:
                AlertPresenter.present(message: "Your web socket has connected", type: .success)
            case .disconnected:
                AlertPresenter.present(message: "Your web socket is disconnected", type: .warning)
            }
        }.store(in: &publishers)

        setupWindow(scene: scene)
    }

    private func setupWindow(scene: UIScene) {
        guard let windowScene = (scene as? UIWindowScene) else { return }
        window = UIWindow(windowScene: windowScene)

        let viewController = SignModule.create(app: app)
            .wrapToNavigationController()

        window?.rootViewController = viewController
        window?.makeKeyAndVisible()
    }
}<|MERGE_RESOLUTION|>--- conflicted
+++ resolved
@@ -1,11 +1,7 @@
 import UIKit
 
 import Web3Modal
-<<<<<<< HEAD
-=======
 import WalletConnectModal
-import Auth
->>>>>>> c54284a4
 import WalletConnectRelay
 import WalletConnectNetworking
 import Combine
