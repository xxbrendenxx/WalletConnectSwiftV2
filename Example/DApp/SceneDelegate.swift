--- conflicted
+++ resolved
@@ -57,10 +57,7 @@
         window = UIWindow(windowScene: windowScene)
 
         let viewController = SignModule.create(app: app)
-<<<<<<< HEAD
-=======
             .wrapToNavigationController()
->>>>>>> 6504bdf1
 
         window?.rootViewController = viewController
         window?.makeKeyAndVisible()
