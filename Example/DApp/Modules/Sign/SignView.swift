import SwiftUI

struct SignView: View {
    @EnvironmentObject var presenter: SignPresenter
    
    var body: some View {
        NavigationStack {
            ZStack {
                Color(red: 25/255, green: 26/255, blue: 26/255)
                    .ignoresSafeArea()
                
                ScrollView {
                    if presenter.accountsDetails.isEmpty {
                        VStack {
                            ForEach(presenter.chains, id: \.name) { chain in
                                networkItem(title: chain.name, icon: chain.name.lowercased(), id: chain.id)
                            }
                            
                            Spacer()
                            
<<<<<<< HEAD
                            Button {
                                presenter.connectWalletWithW3M()
                            } label: {
                                Text("Connect with Web3Modal")
                                    .font(.system(size: 16, weight: .semibold))
                                    .foregroundColor(.white)
                                    .padding(.horizontal, 16)
                                    .padding(.vertical, 10)
                                    .background(Color(red: 95/255, green: 159/255, blue: 248/255))
                                    .cornerRadius(16)
                            }
                            .padding(.top, 20)
                            
                            Button {
                                presenter.connectWalletWithSessionPropose()
                            } label: {
                                Text("Connect Session Propose")
                                    .font(.system(size: 16, weight: .semibold))
                                    .foregroundColor(.white)
                                    .padding(.horizontal, 16)
                                    .padding(.vertical, 10)
                                    .background(Color(red: 95/255, green: 159/255, blue: 248/255))
                                    .cornerRadius(16)
                            }
                            .padding(.top, 10)

                            Button {
                                presenter.connectWalletWithSessionAuthenticate()
                            } label: {
                                Text("Connect Session Authenticate")
                                    .font(.system(size: 16, weight: .semibold))
                                    .foregroundColor(.white)
                                    .padding(.horizontal, 16)
                                    .padding(.vertical, 10)
                                    .background(Color(red: 95/255, green: 159/255, blue: 248/255))
                                    .cornerRadius(16)
=======
                            VStack(spacing: 10) {
                                Button {
                                    presenter.connectWalletWithW3M()
                                } label: {
                                    Text("Connect with Web3Modal")
                                        .font(.system(size: 16, weight: .semibold))
                                        .foregroundColor(.white)
                                        .padding(.horizontal, 16)
                                        .padding(.vertical, 10)
                                        .background(Color(red: 95/255, green: 159/255, blue: 248/255))
                                        .cornerRadius(16)
                                }
                                
                                Button {
                                    presenter.connectWalletWithSign()
                                } label: {
                                    Text("Connect with Sign API")
                                        .font(.system(size: 16, weight: .semibold))
                                        .foregroundColor(.white)
                                        .padding(.horizontal, 16)
                                        .padding(.vertical, 10)
                                        .background(Color(red: 95/255, green: 159/255, blue: 248/255))
                                        .cornerRadius(16)
                                }
                                
                                Button {
                                    presenter.connectWalletWithWCM()
                                } label: {
                                    Text("Connect with WalletConnectModal")
                                        .font(.system(size: 16, weight: .semibold))
                                        .foregroundColor(.white)
                                        .padding(.horizontal, 16)
                                        .padding(.vertical, 10)
                                        .background(Color(red: 95/255, green: 159/255, blue: 248/255))
                                        .cornerRadius(16)
                                }
>>>>>>> c54284a4
                            }
                            .padding(.top, 10)
                        }
                        .padding(12)
                    } else {
                        VStack {
                            ForEach(presenter.accountsDetails, id: \.chain) { account in
                                Button {
                                    presenter.presentSessionAccount(sessionAccount: account)
                                } label: {
                                    networkItem(title: account.account, icon: String(account.chain.split(separator: ":").first ?? ""), id: account.chain)
                                }
                                .accessibilityIdentifier(account.account)
                            }
                        }
                        .padding(12)
                    }
                }
                .padding(.bottom, presenter.accountsDetails.isEmpty ? 0 : 76) 
                .onAppear {
                    presenter.onAppear()
                }
                
                if !presenter.accountsDetails.isEmpty {
                    VStack {
                        Spacer()
                        
                        Button {
                            presenter.disconnect()
                        } label: {
                            ZStack {
                                RoundedRectangle(cornerRadius: 16)
                                    .fill(.white.opacity(0.02))
                                
                                HStack {
                                    ZStack {
                                        Circle()
                                            .fill(.white.opacity(0.05))
                                            .frame(width: 32, height: 32)
                                        
                                        Circle()
                                            .fill(.white.opacity(0.1))
                                            .frame(width: 30, height: 30)
                                        
                                        Image("exit")
                                            .resizable()
                                            .frame(width: 14, height: 14)
                                    }
                                    
                                    Text("Disconnect")
                                        .font(.system(size: 16, weight: .medium))
                                        .foregroundColor(Color(red: 0.58, green: 0.62, blue: 0.62))
                                    
                                    Spacer()
                                }
                                .padding(.horizontal, 12)
                            }
                            .frame(height: 56)
                            
                        }
                        .padding(20)
                    }
                }
            }
            .navigationTitle(presenter.accountsDetails.isEmpty ? "Available Chains" : "Session Accounts")
            .navigationBarTitleDisplayMode(.inline)
            .toolbarColorScheme(.dark, for: .navigationBar)
            .toolbarBackground(.visible, for: .navigationBar)
            .toolbarBackground(
                Color(red: 25/255, green: 26/255, blue: 26/255),
                for: .navigationBar
            )
            .alert(presenter.errorMessage, isPresented: $presenter.showError) {
                Button("OK", role: .cancel) {}
            }
        }
    }
    
    private func networkItem(title: String, icon: String, id: String) -> some View {
        ZStack {
            RoundedRectangle(cornerRadius: 16)
                .fill(Color(red: 30/255, green: 31/255, blue: 31/255))
            
            HStack(spacing: 10) {
                Image(icon == "eip155" ? "ethereum" : icon)
                    .resizable()
                    .frame(width: 40, height: 40)
                
                VStack(alignment: .leading, spacing: 5) {
                    HStack {
                        Text(title)
                            .lineLimit(1)
                            .truncationMode(.middle)
                            .font(.system(size: 16, weight: .medium))
                            .foregroundColor(Color(red: 228/255, green: 231/255, blue: 231/255))
                        
                        Spacer()
                    }
                    
                    HStack {
                        Text(id)
                            .lineLimit(1)
                            .truncationMode(.middle)
                            .font(.system(size: 13, weight: .regular))
                            .foregroundColor(Color(red: 0.58, green: 0.62, blue: 0.62))
                        
                        Spacer()
                    }
                }
                
                Spacer()
                
                if !presenter.accountsDetails.isEmpty {
                    Image(systemName: "chevron.right")
                        .foregroundColor(Color(red: 0.58, green: 0.62, blue: 0.62))
                        .padding(.trailing, 16)
                }
            }
            .padding(.vertical, 12)
            .padding(.horizontal, 8)
        }
    }
}

struct SignView_Previews: PreviewProvider {
    static var previews: some View {
        SignView()
    }
}<|MERGE_RESOLUTION|>--- conflicted
+++ resolved
@@ -17,45 +17,8 @@
                             }
                             
                             Spacer()
-                            
-<<<<<<< HEAD
-                            Button {
-                                presenter.connectWalletWithW3M()
-                            } label: {
-                                Text("Connect with Web3Modal")
-                                    .font(.system(size: 16, weight: .semibold))
-                                    .foregroundColor(.white)
-                                    .padding(.horizontal, 16)
-                                    .padding(.vertical, 10)
-                                    .background(Color(red: 95/255, green: 159/255, blue: 248/255))
-                                    .cornerRadius(16)
-                            }
-                            .padding(.top, 20)
-                            
-                            Button {
-                                presenter.connectWalletWithSessionPropose()
-                            } label: {
-                                Text("Connect Session Propose")
-                                    .font(.system(size: 16, weight: .semibold))
-                                    .foregroundColor(.white)
-                                    .padding(.horizontal, 16)
-                                    .padding(.vertical, 10)
-                                    .background(Color(red: 95/255, green: 159/255, blue: 248/255))
-                                    .cornerRadius(16)
-                            }
-                            .padding(.top, 10)
 
-                            Button {
-                                presenter.connectWalletWithSessionAuthenticate()
-                            } label: {
-                                Text("Connect Session Authenticate")
-                                    .font(.system(size: 16, weight: .semibold))
-                                    .foregroundColor(.white)
-                                    .padding(.horizontal, 16)
-                                    .padding(.vertical, 10)
-                                    .background(Color(red: 95/255, green: 159/255, blue: 248/255))
-                                    .cornerRadius(16)
-=======
+
                             VStack(spacing: 10) {
                                 Button {
                                     presenter.connectWalletWithW3M()
@@ -70,9 +33,9 @@
                                 }
                                 
                                 Button {
-                                    presenter.connectWalletWithSign()
+                                    presenter.connectWalletWithSessionPropose()
                                 } label: {
-                                    Text("Connect with Sign API")
+                                    Text("Connect Session Propose")
                                         .font(.system(size: 16, weight: .semibold))
                                         .foregroundColor(.white)
                                         .padding(.horizontal, 16)
@@ -80,7 +43,19 @@
                                         .background(Color(red: 95/255, green: 159/255, blue: 248/255))
                                         .cornerRadius(16)
                                 }
-                                
+
+                                Button {
+                                    presenter.connectWalletWithSessionAuthenticate()
+                                } label: {
+                                    Text("Connect Session Authenticate")
+                                        .font(.system(size: 16, weight: .semibold))
+                                        .foregroundColor(.white)
+                                        .padding(.horizontal, 16)
+                                        .padding(.vertical, 10)
+                                        .background(Color(red: 95/255, green: 159/255, blue: 248/255))
+                                        .cornerRadius(16)
+                                }
+
                                 Button {
                                     presenter.connectWalletWithWCM()
                                 } label: {
@@ -92,7 +67,6 @@
                                         .background(Color(red: 95/255, green: 159/255, blue: 248/255))
                                         .cornerRadius(16)
                                 }
->>>>>>> c54284a4
                             }
                             .padding(.top, 10)
                         }
