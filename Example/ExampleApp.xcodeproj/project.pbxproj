// !$*UTF8*$!
{
	archiveVersion = 1;
	classes = {
	};
	objectVersion = 52;
	objects = {

/* Begin PBXBuildFile section */
		767DC83528997F8E00080FA9 /* EthSendTransaction.swift in Sources */ = {isa = PBXBuildFile; fileRef = 767DC83428997F8E00080FA9 /* EthSendTransaction.swift */; };
		7694A5262874296A0001257E /* RegistryTests.swift in Sources */ = {isa = PBXBuildFile; fileRef = 7694A5252874296A0001257E /* RegistryTests.swift */; };
		84310D05298BC980000C15B6 /* MainInteractor.swift in Sources */ = {isa = PBXBuildFile; fileRef = 84310D04298BC980000C15B6 /* MainInteractor.swift */; };
		8439CB89293F658E00F2F2E2 /* PushMessage.swift in Sources */ = {isa = PBXBuildFile; fileRef = 8439CB88293F658E00F2F2E2 /* PushMessage.swift */; };
		844749F629B9E5B9005F520B /* RelayClientEndToEndTests.swift in Sources */ = {isa = PBXBuildFile; fileRef = 844749F529B9E5B9005F520B /* RelayClientEndToEndTests.swift */; };
		844749FD29B9E6B2005F520B /* WalletConnectNetworking in Frameworks */ = {isa = PBXBuildFile; productRef = 844749FC29B9E6B2005F520B /* WalletConnectNetworking */; };
		844749FE29B9EB1B005F520B /* InputConfig.swift in Sources */ = {isa = PBXBuildFile; fileRef = A518B31328E33A6500A2CE93 /* InputConfig.swift */; };
		844749FF29B9EB3B005F520B /* KeychainStorageMock.swift in Sources */ = {isa = PBXBuildFile; fileRef = A5E03E1028646F8000888481 /* KeychainStorageMock.swift */; };
		8448F1D427E4726F0000B866 /* WalletConnect in Frameworks */ = {isa = PBXBuildFile; productRef = 8448F1D327E4726F0000B866 /* WalletConnect */; };
		84536D6E29EEAE1F008EA8DB /* Web3InboxModule.swift in Sources */ = {isa = PBXBuildFile; fileRef = 84536D6D29EEAE1F008EA8DB /* Web3InboxModule.swift */; };
		84536D7029EEAE28008EA8DB /* Web3InboxRouter.swift in Sources */ = {isa = PBXBuildFile; fileRef = 84536D6F29EEAE28008EA8DB /* Web3InboxRouter.swift */; };
		84536D7229EEAE32008EA8DB /* Web3InboxViewController.swift in Sources */ = {isa = PBXBuildFile; fileRef = 84536D7129EEAE32008EA8DB /* Web3InboxViewController.swift */; };
		84536D7429EEBCF0008EA8DB /* Web3Inbox in Frameworks */ = {isa = PBXBuildFile; productRef = 84536D7329EEBCF0008EA8DB /* Web3Inbox */; };
		845B8D8C2934B36C0084A966 /* Account.swift in Sources */ = {isa = PBXBuildFile; fileRef = 845B8D8B2934B36C0084A966 /* Account.swift */; };
		847BD1D62989492500076C90 /* MainViewController.swift in Sources */ = {isa = PBXBuildFile; fileRef = 847BD1D12989492500076C90 /* MainViewController.swift */; };
		847BD1D82989492500076C90 /* MainModule.swift in Sources */ = {isa = PBXBuildFile; fileRef = 847BD1D32989492500076C90 /* MainModule.swift */; };
		847BD1D92989492500076C90 /* MainPresenter.swift in Sources */ = {isa = PBXBuildFile; fileRef = 847BD1D42989492500076C90 /* MainPresenter.swift */; };
		847BD1DA2989492500076C90 /* MainRouter.swift in Sources */ = {isa = PBXBuildFile; fileRef = 847BD1D52989492500076C90 /* MainRouter.swift */; };
		847BD1DD2989494F00076C90 /* TabPage.swift in Sources */ = {isa = PBXBuildFile; fileRef = 847BD1DC2989494F00076C90 /* TabPage.swift */; };
		847BD1E4298A806800076C90 /* NotificationsModule.swift in Sources */ = {isa = PBXBuildFile; fileRef = 847BD1DF298A806800076C90 /* NotificationsModule.swift */; };
		847BD1E5298A806800076C90 /* NotificationsPresenter.swift in Sources */ = {isa = PBXBuildFile; fileRef = 847BD1E0298A806800076C90 /* NotificationsPresenter.swift */; };
		847BD1E6298A806800076C90 /* NotificationsRouter.swift in Sources */ = {isa = PBXBuildFile; fileRef = 847BD1E1298A806800076C90 /* NotificationsRouter.swift */; };
		847BD1E7298A806800076C90 /* NotificationsInteractor.swift in Sources */ = {isa = PBXBuildFile; fileRef = 847BD1E2298A806800076C90 /* NotificationsInteractor.swift */; };
		847BD1E8298A806800076C90 /* NotificationsView.swift in Sources */ = {isa = PBXBuildFile; fileRef = 847BD1E3298A806800076C90 /* NotificationsView.swift */; };
		847BD1EB298A87AB00076C90 /* SubscriptionsViewModel.swift in Sources */ = {isa = PBXBuildFile; fileRef = 847BD1EA298A87AB00076C90 /* SubscriptionsViewModel.swift */; };
		847CF3AF28E3141700F1D760 /* WalletConnectPush in Frameworks */ = {isa = PBXBuildFile; productRef = 847CF3AE28E3141700F1D760 /* WalletConnectPush */; settings = {ATTRIBUTES = (Required, ); }; };
		849D7A93292E2169006A2BD4 /* PushTests.swift in Sources */ = {isa = PBXBuildFile; fileRef = 849D7A92292E2169006A2BD4 /* PushTests.swift */; };
		84AA01DB28CF0CD7005D48D8 /* XCTest.swift in Sources */ = {isa = PBXBuildFile; fileRef = 84AA01DA28CF0CD7005D48D8 /* XCTest.swift */; };
		84B8154E2991099000FAD54E /* BuildConfiguration.swift in Sources */ = {isa = PBXBuildFile; fileRef = 84B8154D2991099000FAD54E /* BuildConfiguration.swift */; };
		84B815542991217900FAD54E /* PushMessagesModule.swift in Sources */ = {isa = PBXBuildFile; fileRef = 84B8154F2991217900FAD54E /* PushMessagesModule.swift */; };
		84B815552991217900FAD54E /* PushMessagesPresenter.swift in Sources */ = {isa = PBXBuildFile; fileRef = 84B815502991217900FAD54E /* PushMessagesPresenter.swift */; };
		84B815562991217900FAD54E /* PushMessagesRouter.swift in Sources */ = {isa = PBXBuildFile; fileRef = 84B815512991217900FAD54E /* PushMessagesRouter.swift */; };
		84B815572991217900FAD54E /* PushMessagesInteractor.swift in Sources */ = {isa = PBXBuildFile; fileRef = 84B815522991217900FAD54E /* PushMessagesInteractor.swift */; };
		84B815582991217900FAD54E /* PushMessagesView.swift in Sources */ = {isa = PBXBuildFile; fileRef = 84B815532991217900FAD54E /* PushMessagesView.swift */; };
		84B8155B2992A18D00FAD54E /* PushMessageViewModel.swift in Sources */ = {isa = PBXBuildFile; fileRef = 84B8155A2992A18D00FAD54E /* PushMessageViewModel.swift */; };
		84CE641F27981DED00142511 /* AppDelegate.swift in Sources */ = {isa = PBXBuildFile; fileRef = 84CE641E27981DED00142511 /* AppDelegate.swift */; };
		84CE642127981DED00142511 /* SceneDelegate.swift in Sources */ = {isa = PBXBuildFile; fileRef = 84CE642027981DED00142511 /* SceneDelegate.swift */; };
		84CE642827981DF000142511 /* Assets.xcassets in Resources */ = {isa = PBXBuildFile; fileRef = 84CE642727981DF000142511 /* Assets.xcassets */; };
		84CE642B27981DF000142511 /* LaunchScreen.storyboard in Resources */ = {isa = PBXBuildFile; fileRef = 84CE642927981DF000142511 /* LaunchScreen.storyboard */; };
		84CE6430279820F600142511 /* AccountsViewController.swift in Sources */ = {isa = PBXBuildFile; fileRef = 761C649926FB7ABB004239D1 /* AccountsViewController.swift */; };
		84CE6431279820F600142511 /* AccountsView.swift in Sources */ = {isa = PBXBuildFile; fileRef = 7603D74C2703429A00DD27A2 /* AccountsView.swift */; };
		84CE643D2798322600142511 /* ConnectViewController.swift in Sources */ = {isa = PBXBuildFile; fileRef = 84CE643C2798322600142511 /* ConnectViewController.swift */; };
		84CE6444279AB5AD00142511 /* SelectChainViewController.swift in Sources */ = {isa = PBXBuildFile; fileRef = 84CE6443279AB5AD00142511 /* SelectChainViewController.swift */; };
		84CE6448279AE68600142511 /* AccountRequestViewController.swift in Sources */ = {isa = PBXBuildFile; fileRef = 84CE6447279AE68600142511 /* AccountRequestViewController.swift */; };
		84CE644B279EA1FA00142511 /* AccountRequestView.swift in Sources */ = {isa = PBXBuildFile; fileRef = 84CE644A279EA1FA00142511 /* AccountRequestView.swift */; };
		84CE644E279ED2FF00142511 /* SelectChainView.swift in Sources */ = {isa = PBXBuildFile; fileRef = 84CE644D279ED2FF00142511 /* SelectChainView.swift */; };
		84CE6452279ED42B00142511 /* ConnectView.swift in Sources */ = {isa = PBXBuildFile; fileRef = 84CE6451279ED42B00142511 /* ConnectView.swift */; };
		84CE645527A29D4D00142511 /* ResponseViewController.swift in Sources */ = {isa = PBXBuildFile; fileRef = 84CE645427A29D4C00142511 /* ResponseViewController.swift */; };
		84CEC64628D89D6B00D081A8 /* PairingTests.swift in Sources */ = {isa = PBXBuildFile; fileRef = 84CEC64528D89D6B00D081A8 /* PairingTests.swift */; };
		84D2A66628A4F51E0088AE09 /* AuthTests.swift in Sources */ = {isa = PBXBuildFile; fileRef = 84D2A66528A4F51E0088AE09 /* AuthTests.swift */; };
		84DB38F32983CDAE00BFEE37 /* PushRegisterer.swift in Sources */ = {isa = PBXBuildFile; fileRef = 84DB38F22983CDAE00BFEE37 /* PushRegisterer.swift */; };
		84DDB4ED28ABB663003D66ED /* WalletConnectAuth in Frameworks */ = {isa = PBXBuildFile; productRef = 84DDB4EC28ABB663003D66ED /* WalletConnectAuth */; };
		84E0582229D6DA9B00E359B1 /* EthKeyStore.swift in Sources */ = {isa = PBXBuildFile; fileRef = 84E0582129D6DA9B00E359B1 /* EthKeyStore.swift */; };
		84E6B84A29787A8000428BAF /* NotificationService.swift in Sources */ = {isa = PBXBuildFile; fileRef = 84E6B84929787A8000428BAF /* NotificationService.swift */; };
		84E6B84E29787A8000428BAF /* PNDecryptionService.appex in Embed Foundation Extensions */ = {isa = PBXBuildFile; fileRef = 84E6B84729787A8000428BAF /* PNDecryptionService.appex */; settings = {ATTRIBUTES = (RemoveHeadersOnCopy, ); }; };
		84E6B85429787AAE00428BAF /* WalletConnectPush in Frameworks */ = {isa = PBXBuildFile; productRef = 84E6B85329787AAE00428BAF /* WalletConnectPush */; };
		84E6B8582981624F00428BAF /* PushRequestModule.swift in Sources */ = {isa = PBXBuildFile; fileRef = 84E6B8572981624F00428BAF /* PushRequestModule.swift */; };
		84E6B85B298162EF00428BAF /* PushRequestPresenter.swift in Sources */ = {isa = PBXBuildFile; fileRef = 84E6B85A298162EF00428BAF /* PushRequestPresenter.swift */; };
		84E6B85D298162F700428BAF /* PushRequestRouter.swift in Sources */ = {isa = PBXBuildFile; fileRef = 84E6B85C298162F700428BAF /* PushRequestRouter.swift */; };
		84E6B85F2981630000428BAF /* PushRequestInteractor.swift in Sources */ = {isa = PBXBuildFile; fileRef = 84E6B85E2981630000428BAF /* PushRequestInteractor.swift */; };
		84E6B8612981630C00428BAF /* PushRequestView.swift in Sources */ = {isa = PBXBuildFile; fileRef = 84E6B8602981630C00428BAF /* PushRequestView.swift */; };
		84E6B86329816A7900428BAF /* WalletConnectPush in Frameworks */ = {isa = PBXBuildFile; productRef = 84E6B86229816A7900428BAF /* WalletConnectPush */; };
		84E6B8652981720400428BAF /* WalletConnectPush in Frameworks */ = {isa = PBXBuildFile; productRef = 84E6B8642981720400428BAF /* WalletConnectPush */; };
		84FE684628ACDB4700C893FF /* RequestParams.swift in Sources */ = {isa = PBXBuildFile; fileRef = 84FE684528ACDB4700C893FF /* RequestParams.swift */; };
		A507BE1A29E8032E0038EF70 /* EIP55Tests.swift in Sources */ = {isa = PBXBuildFile; fileRef = A507BE1929E8032E0038EF70 /* EIP55Tests.swift */; };
		A50C036528AAD32200FE72D3 /* ClientDelegate.swift in Sources */ = {isa = PBXBuildFile; fileRef = A50C036428AAD32200FE72D3 /* ClientDelegate.swift */; };
		A50DF19D2A25084A0036EA6C /* WalletConnectHistory in Frameworks */ = {isa = PBXBuildFile; productRef = A50DF19C2A25084A0036EA6C /* WalletConnectHistory */; };
		A50F3946288005B200064555 /* Types.swift in Sources */ = {isa = PBXBuildFile; fileRef = A50F3945288005B200064555 /* Types.swift */; };
		A51606F82A2F47BD00CACB92 /* DefaultBIP44Provider.swift in Sources */ = {isa = PBXBuildFile; fileRef = A51606F72A2F47BD00CACB92 /* DefaultBIP44Provider.swift */; };
		A51606F92A2F47BD00CACB92 /* DefaultBIP44Provider.swift in Sources */ = {isa = PBXBuildFile; fileRef = A51606F72A2F47BD00CACB92 /* DefaultBIP44Provider.swift */; };
		A51606FA2A2F47BD00CACB92 /* DefaultBIP44Provider.swift in Sources */ = {isa = PBXBuildFile; fileRef = A51606F72A2F47BD00CACB92 /* DefaultBIP44Provider.swift */; };
		A51606FB2A2F47BD00CACB92 /* DefaultBIP44Provider.swift in Sources */ = {isa = PBXBuildFile; fileRef = A51606F72A2F47BD00CACB92 /* DefaultBIP44Provider.swift */; };
		A518A98729683FB60035247E /* Web3InboxViewController.swift in Sources */ = {isa = PBXBuildFile; fileRef = A518A98429683FB60035247E /* Web3InboxViewController.swift */; };
		A518A98829683FB60035247E /* Web3InboxModule.swift in Sources */ = {isa = PBXBuildFile; fileRef = A518A98529683FB60035247E /* Web3InboxModule.swift */; };
		A518A98929683FB60035247E /* Web3InboxRouter.swift in Sources */ = {isa = PBXBuildFile; fileRef = A518A98629683FB60035247E /* Web3InboxRouter.swift */; };
		A518B31428E33A6500A2CE93 /* InputConfig.swift in Sources */ = {isa = PBXBuildFile; fileRef = A518B31328E33A6500A2CE93 /* InputConfig.swift */; };
		A51AC0D928E436A3001BACF9 /* InputConfig.swift in Sources */ = {isa = PBXBuildFile; fileRef = A51AC0D828E436A3001BACF9 /* InputConfig.swift */; };
		A51AC0DF28E4379F001BACF9 /* InputConfig.swift in Sources */ = {isa = PBXBuildFile; fileRef = A51AC0DE28E4379F001BACF9 /* InputConfig.swift */; };
		A5321C2B2A250367006CADC3 /* HistoryTests.swift in Sources */ = {isa = PBXBuildFile; fileRef = A5321C2A2A250367006CADC3 /* HistoryTests.swift */; };
		A5417BBE299BFC3E00B469F3 /* ImportAccount.swift in Sources */ = {isa = PBXBuildFile; fileRef = A5417BBD299BFC3E00B469F3 /* ImportAccount.swift */; };
		A541959E2934BFEF0035AD19 /* CacaoSignerTests.swift in Sources */ = {isa = PBXBuildFile; fileRef = A541959A2934BFEF0035AD19 /* CacaoSignerTests.swift */; };
		A541959F2934BFEF0035AD19 /* SignerTests.swift in Sources */ = {isa = PBXBuildFile; fileRef = A541959B2934BFEF0035AD19 /* SignerTests.swift */; };
		A54195A02934BFEF0035AD19 /* EIP1271VerifierTests.swift in Sources */ = {isa = PBXBuildFile; fileRef = A541959C2934BFEF0035AD19 /* EIP1271VerifierTests.swift */; };
		A54195A12934BFEF0035AD19 /* EIP191VerifierTests.swift in Sources */ = {isa = PBXBuildFile; fileRef = A541959D2934BFEF0035AD19 /* EIP191VerifierTests.swift */; };
		A54195A52934E83F0035AD19 /* Web3 in Frameworks */ = {isa = PBXBuildFile; productRef = A54195A42934E83F0035AD19 /* Web3 */; };
		A561C80029DF32CE00DF540D /* HDWalletKit in Frameworks */ = {isa = PBXBuildFile; productRef = A561C7FF29DF32CE00DF540D /* HDWalletKit */; };
		A561C80329DFCCDC00DF540D /* SyncTests.swift in Sources */ = {isa = PBXBuildFile; fileRef = A561C80229DFCCDC00DF540D /* SyncTests.swift */; };
		A561C80529DFCD4500DF540D /* WalletConnectSync in Frameworks */ = {isa = PBXBuildFile; productRef = A561C80429DFCD4500DF540D /* WalletConnectSync */; };
		A5629AA92876A23100094373 /* ChatService.swift in Sources */ = {isa = PBXBuildFile; fileRef = A5629AA82876A23100094373 /* ChatService.swift */; };
		A5629ABD2876CBC000094373 /* ChatListModule.swift in Sources */ = {isa = PBXBuildFile; fileRef = A5629AB82876CBC000094373 /* ChatListModule.swift */; };
		A5629ABE2876CBC000094373 /* ChatListPresenter.swift in Sources */ = {isa = PBXBuildFile; fileRef = A5629AB92876CBC000094373 /* ChatListPresenter.swift */; };
		A5629ABF2876CBC000094373 /* ChatListRouter.swift in Sources */ = {isa = PBXBuildFile; fileRef = A5629ABA2876CBC000094373 /* ChatListRouter.swift */; };
		A5629AC02876CBC000094373 /* ChatListInteractor.swift in Sources */ = {isa = PBXBuildFile; fileRef = A5629ABB2876CBC000094373 /* ChatListInteractor.swift */; };
		A5629AC12876CBC000094373 /* ChatListView.swift in Sources */ = {isa = PBXBuildFile; fileRef = A5629ABC2876CBC000094373 /* ChatListView.swift */; };
		A5629AD32876CC5700094373 /* InviteModule.swift in Sources */ = {isa = PBXBuildFile; fileRef = A5629ACE2876CC5700094373 /* InviteModule.swift */; };
		A5629AD42876CC5700094373 /* InvitePresenter.swift in Sources */ = {isa = PBXBuildFile; fileRef = A5629ACF2876CC5700094373 /* InvitePresenter.swift */; };
		A5629AD52876CC5700094373 /* InviteRouter.swift in Sources */ = {isa = PBXBuildFile; fileRef = A5629AD02876CC5700094373 /* InviteRouter.swift */; };
		A5629AD62876CC5700094373 /* InviteInteractor.swift in Sources */ = {isa = PBXBuildFile; fileRef = A5629AD12876CC5700094373 /* InviteInteractor.swift */; };
		A5629AD72876CC5700094373 /* InviteView.swift in Sources */ = {isa = PBXBuildFile; fileRef = A5629AD22876CC5700094373 /* InviteView.swift */; };
		A5629ADE2876CC6E00094373 /* InviteListModule.swift in Sources */ = {isa = PBXBuildFile; fileRef = A5629AD92876CC6E00094373 /* InviteListModule.swift */; };
		A5629ADF2876CC6E00094373 /* InviteListPresenter.swift in Sources */ = {isa = PBXBuildFile; fileRef = A5629ADA2876CC6E00094373 /* InviteListPresenter.swift */; };
		A5629AE02876CC6E00094373 /* InviteListRouter.swift in Sources */ = {isa = PBXBuildFile; fileRef = A5629ADB2876CC6E00094373 /* InviteListRouter.swift */; };
		A5629AE12876CC6E00094373 /* InviteListInteractor.swift in Sources */ = {isa = PBXBuildFile; fileRef = A5629ADC2876CC6E00094373 /* InviteListInteractor.swift */; };
		A5629AE22876CC6E00094373 /* InviteListView.swift in Sources */ = {isa = PBXBuildFile; fileRef = A5629ADD2876CC6E00094373 /* InviteListView.swift */; };
		A5629AE42876E6D200094373 /* ThreadViewModel.swift in Sources */ = {isa = PBXBuildFile; fileRef = A5629AE32876E6D200094373 /* ThreadViewModel.swift */; };
		A5629AE828772A0100094373 /* InviteViewModel.swift in Sources */ = {isa = PBXBuildFile; fileRef = A5629AE728772A0100094373 /* InviteViewModel.swift */; };
		A5629AEA2877F2D600094373 /* WalletConnectChat in Frameworks */ = {isa = PBXBuildFile; productRef = A5629AE92877F2D600094373 /* WalletConnectChat */; };
		A573C53729EC34A600E3CBFD /* SyncDerivationServiceTests.swift in Sources */ = {isa = PBXBuildFile; fileRef = A573C53629EC34A600E3CBFD /* SyncDerivationServiceTests.swift */; };
		A573C53929EC365000E3CBFD /* HDWalletKit in Frameworks */ = {isa = PBXBuildFile; productRef = A573C53829EC365000E3CBFD /* HDWalletKit */; };
		A573C53B29EC365800E3CBFD /* HDWalletKit in Frameworks */ = {isa = PBXBuildFile; productRef = A573C53A29EC365800E3CBFD /* HDWalletKit */; };
		A573C53D29EC366500E3CBFD /* HDWalletKit in Frameworks */ = {isa = PBXBuildFile; productRef = A573C53C29EC366500E3CBFD /* HDWalletKit */; };
		A578FA322873036400AA7720 /* InputView.swift in Sources */ = {isa = PBXBuildFile; fileRef = A578FA312873036400AA7720 /* InputView.swift */; };
		A578FA35287304A300AA7720 /* Color.swift in Sources */ = {isa = PBXBuildFile; fileRef = A578FA34287304A300AA7720 /* Color.swift */; };
		A578FA372873D8EE00AA7720 /* UIColor.swift in Sources */ = {isa = PBXBuildFile; fileRef = A578FA362873D8EE00AA7720 /* UIColor.swift */; };
		A578FA392873FCE000AA7720 /* ChatScrollView.swift in Sources */ = {isa = PBXBuildFile; fileRef = A578FA382873FCE000AA7720 /* ChatScrollView.swift */; };
		A578FA3D2874002400AA7720 /* View.swift in Sources */ = {isa = PBXBuildFile; fileRef = A578FA3C2874002400AA7720 /* View.swift */; };
		A58A1ECC29BF458600A82A20 /* ENSResolverTests.swift in Sources */ = {isa = PBXBuildFile; fileRef = A58A1ECB29BF458600A82A20 /* ENSResolverTests.swift */; };
		A58E7CEB28729F550082D443 /* AppDelegate.swift in Sources */ = {isa = PBXBuildFile; fileRef = A58E7CEA28729F550082D443 /* AppDelegate.swift */; };
		A58E7CED28729F550082D443 /* SceneDelegate.swift in Sources */ = {isa = PBXBuildFile; fileRef = A58E7CEC28729F550082D443 /* SceneDelegate.swift */; };
		A58E7CF428729F550082D443 /* Assets.xcassets in Resources */ = {isa = PBXBuildFile; fileRef = A58E7CF328729F550082D443 /* Assets.xcassets */; };
		A58E7CF728729F550082D443 /* LaunchScreen.storyboard in Resources */ = {isa = PBXBuildFile; fileRef = A58E7CF528729F550082D443 /* LaunchScreen.storyboard */; };
		A58E7D002872A1050082D443 /* SceneViewController.swift in Sources */ = {isa = PBXBuildFile; fileRef = A58E7CFF2872A1050082D443 /* SceneViewController.swift */; };
		A58E7D032872A1630082D443 /* String.swift in Sources */ = {isa = PBXBuildFile; fileRef = A58E7D022872A1630082D443 /* String.swift */; };
		A58E7D0C2872A45B0082D443 /* MainModule.swift in Sources */ = {isa = PBXBuildFile; fileRef = A58E7D072872A45B0082D443 /* MainModule.swift */; };
		A58E7D0D2872A45B0082D443 /* MainPresenter.swift in Sources */ = {isa = PBXBuildFile; fileRef = A58E7D082872A45B0082D443 /* MainPresenter.swift */; };
		A58E7D0E2872A45B0082D443 /* MainRouter.swift in Sources */ = {isa = PBXBuildFile; fileRef = A58E7D092872A45B0082D443 /* MainRouter.swift */; };
		A58E7D132872A4A80082D443 /* Application.swift in Sources */ = {isa = PBXBuildFile; fileRef = A58E7D122872A4A80082D443 /* Application.swift */; };
		A58E7D152872A5410082D443 /* UIViewController.swift in Sources */ = {isa = PBXBuildFile; fileRef = A58E7D142872A5410082D443 /* UIViewController.swift */; };
		A58E7D1D2872A57B0082D443 /* Configurator.swift in Sources */ = {isa = PBXBuildFile; fileRef = A58E7D172872A57B0082D443 /* Configurator.swift */; };
		A58E7D1E2872A57B0082D443 /* ThirdPartyConfigurator.swift in Sources */ = {isa = PBXBuildFile; fileRef = A58E7D182872A57B0082D443 /* ThirdPartyConfigurator.swift */; };
		A58E7D1F2872A57B0082D443 /* ApplicationConfigurator.swift in Sources */ = {isa = PBXBuildFile; fileRef = A58E7D192872A57B0082D443 /* ApplicationConfigurator.swift */; };
		A58E7D212872A57B0082D443 /* MigrationConfigurator.swift in Sources */ = {isa = PBXBuildFile; fileRef = A58E7D1B2872A57B0082D443 /* MigrationConfigurator.swift */; };
		A58E7D222872A57B0082D443 /* AppearanceConfigurator.swift in Sources */ = {isa = PBXBuildFile; fileRef = A58E7D1C2872A57B0082D443 /* AppearanceConfigurator.swift */; };
		A58E7D242872AB130082D443 /* MainViewController.swift in Sources */ = {isa = PBXBuildFile; fileRef = A58E7D232872AB130082D443 /* MainViewController.swift */; };
		A58E7D392872D55F0082D443 /* ChatModule.swift in Sources */ = {isa = PBXBuildFile; fileRef = A58E7D342872D55F0082D443 /* ChatModule.swift */; };
		A58E7D3A2872D55F0082D443 /* ChatRouter.swift in Sources */ = {isa = PBXBuildFile; fileRef = A58E7D352872D55F0082D443 /* ChatRouter.swift */; };
		A58E7D3B2872D55F0082D443 /* ChatInteractor.swift in Sources */ = {isa = PBXBuildFile; fileRef = A58E7D362872D55F0082D443 /* ChatInteractor.swift */; };
		A58E7D3C2872D55F0082D443 /* ChatPresenter.swift in Sources */ = {isa = PBXBuildFile; fileRef = A58E7D372872D55F0082D443 /* ChatPresenter.swift */; };
		A58E7D3D2872D55F0082D443 /* ChatView.swift in Sources */ = {isa = PBXBuildFile; fileRef = A58E7D382872D55F0082D443 /* ChatView.swift */; };
		A58E7D3F2872E99A0082D443 /* TabPage.swift in Sources */ = {isa = PBXBuildFile; fileRef = A58E7D3E2872E99A0082D443 /* TabPage.swift */; };
		A58E7D432872EE320082D443 /* MessageView.swift in Sources */ = {isa = PBXBuildFile; fileRef = A58E7D422872EE320082D443 /* MessageView.swift */; };
		A58E7D452872EE570082D443 /* ContentMessageView.swift in Sources */ = {isa = PBXBuildFile; fileRef = A58E7D442872EE570082D443 /* ContentMessageView.swift */; };
		A58E7D482872EF610082D443 /* MessageViewModel.swift in Sources */ = {isa = PBXBuildFile; fileRef = A58E7D472872EF610082D443 /* MessageViewModel.swift */; };
		A58EC611299D57B800F3452A /* AsyncButton in Frameworks */ = {isa = PBXBuildFile; productRef = A58EC610299D57B800F3452A /* AsyncButton */; };
		A58EC616299D5C6400F3452A /* PlainButton.swift in Sources */ = {isa = PBXBuildFile; fileRef = A58EC615299D5C6400F3452A /* PlainButton.swift */; };
		A58EC618299D665A00F3452A /* Web3Inbox in Frameworks */ = {isa = PBXBuildFile; productRef = A58EC617299D665A00F3452A /* Web3Inbox */; };
		A59CF4F6292F83D50031A42F /* DefaultSignerFactory.swift in Sources */ = {isa = PBXBuildFile; fileRef = A59CF4F5292F83D50031A42F /* DefaultSignerFactory.swift */; };
		A59F877628B5462900A9CD80 /* WalletConnectAuth in Frameworks */ = {isa = PBXBuildFile; productRef = A59F877528B5462900A9CD80 /* WalletConnectAuth */; };
		A59FAEC928B7B93A002BB66F /* Web3 in Frameworks */ = {isa = PBXBuildFile; productRef = A59FAEC828B7B93A002BB66F /* Web3 */; };
		A5A0843D29D2F624000B9B17 /* DefaultCryptoProvider.swift in Sources */ = {isa = PBXBuildFile; fileRef = A5A0843B29D2F60A000B9B17 /* DefaultCryptoProvider.swift */; };
		A5A0843E29D2F624000B9B17 /* DefaultCryptoProvider.swift in Sources */ = {isa = PBXBuildFile; fileRef = A5A0843B29D2F60A000B9B17 /* DefaultCryptoProvider.swift */; };
		A5A0843F29D2F625000B9B17 /* DefaultCryptoProvider.swift in Sources */ = {isa = PBXBuildFile; fileRef = A5A0843B29D2F60A000B9B17 /* DefaultCryptoProvider.swift */; };
		A5A0844029D2F626000B9B17 /* DefaultCryptoProvider.swift in Sources */ = {isa = PBXBuildFile; fileRef = A5A0843B29D2F60A000B9B17 /* DefaultCryptoProvider.swift */; };
		A5A4FC772840C12C00BBEC1E /* RegressionTests.swift in Sources */ = {isa = PBXBuildFile; fileRef = A5A4FC762840C12C00BBEC1E /* RegressionTests.swift */; };
		A5A8E47E293A1CFE00FEB97D /* DefaultSignerFactory.swift in Sources */ = {isa = PBXBuildFile; fileRef = A59CF4F5292F83D50031A42F /* DefaultSignerFactory.swift */; };
		A5A8E480293A1D0000FEB97D /* DefaultSignerFactory.swift in Sources */ = {isa = PBXBuildFile; fileRef = A59CF4F5292F83D50031A42F /* DefaultSignerFactory.swift */; };
		A5BB7F9F28B69B7100707FC6 /* SignCoordinator.swift in Sources */ = {isa = PBXBuildFile; fileRef = A5BB7F9E28B69B7100707FC6 /* SignCoordinator.swift */; };
		A5BB7FA128B69F3400707FC6 /* AuthCoordinator.swift in Sources */ = {isa = PBXBuildFile; fileRef = A5BB7FA028B69F3400707FC6 /* AuthCoordinator.swift */; };
		A5BB7FA328B6A50400707FC6 /* WalletConnectAuth in Frameworks */ = {isa = PBXBuildFile; productRef = A5BB7FA228B6A50400707FC6 /* WalletConnectAuth */; };
		A5BB7FA728B6A5F600707FC6 /* AuthView.swift in Sources */ = {isa = PBXBuildFile; fileRef = A5BB7FA628B6A5F600707FC6 /* AuthView.swift */; };
		A5BB7FA928B6A5FD00707FC6 /* AuthViewModel.swift in Sources */ = {isa = PBXBuildFile; fileRef = A5BB7FA828B6A5FD00707FC6 /* AuthViewModel.swift */; };
		A5BB7FAD28B6AA7D00707FC6 /* QRCodeGenerator.swift in Sources */ = {isa = PBXBuildFile; fileRef = A5BB7FAC28B6AA7D00707FC6 /* QRCodeGenerator.swift */; };
		A5C2020B287D9DEE007E3188 /* WelcomeModule.swift in Sources */ = {isa = PBXBuildFile; fileRef = A5C20206287D9DEE007E3188 /* WelcomeModule.swift */; };
		A5C2020C287D9DEE007E3188 /* WelcomePresenter.swift in Sources */ = {isa = PBXBuildFile; fileRef = A5C20207287D9DEE007E3188 /* WelcomePresenter.swift */; };
		A5C2020D287D9DEE007E3188 /* WelcomeRouter.swift in Sources */ = {isa = PBXBuildFile; fileRef = A5C20208287D9DEE007E3188 /* WelcomeRouter.swift */; };
		A5C2020F287D9DEE007E3188 /* WelcomeView.swift in Sources */ = {isa = PBXBuildFile; fileRef = A5C2020A287D9DEE007E3188 /* WelcomeView.swift */; };
		A5C20219287E1FD8007E3188 /* ImportModule.swift in Sources */ = {isa = PBXBuildFile; fileRef = A5C20214287E1FD8007E3188 /* ImportModule.swift */; };
		A5C2021A287E1FD8007E3188 /* ImportPresenter.swift in Sources */ = {isa = PBXBuildFile; fileRef = A5C20215287E1FD8007E3188 /* ImportPresenter.swift */; };
		A5C2021B287E1FD8007E3188 /* ImportRouter.swift in Sources */ = {isa = PBXBuildFile; fileRef = A5C20216287E1FD8007E3188 /* ImportRouter.swift */; };
		A5C2021C287E1FD8007E3188 /* ImportInteractor.swift in Sources */ = {isa = PBXBuildFile; fileRef = A5C20217287E1FD8007E3188 /* ImportInteractor.swift */; };
		A5C2021D287E1FD8007E3188 /* ImportView.swift in Sources */ = {isa = PBXBuildFile; fileRef = A5C20218287E1FD8007E3188 /* ImportView.swift */; };
		A5C20221287EA5B8007E3188 /* TextFieldView.swift in Sources */ = {isa = PBXBuildFile; fileRef = A5C20220287EA5B8007E3188 /* TextFieldView.swift */; };
		A5C20223287EA7E2007E3188 /* BrandButton.swift in Sources */ = {isa = PBXBuildFile; fileRef = A5C20222287EA7E2007E3188 /* BrandButton.swift */; };
		A5C20229287EB34C007E3188 /* AccountStorage.swift in Sources */ = {isa = PBXBuildFile; fileRef = A5C20228287EB34C007E3188 /* AccountStorage.swift */; };
		A5C2022B287EB89A007E3188 /* WelcomeInteractor.swift in Sources */ = {isa = PBXBuildFile; fileRef = A5C2022A287EB89A007E3188 /* WelcomeInteractor.swift */; };
		A5C5153329BB7A6A004210BA /* InviteType.swift in Sources */ = {isa = PBXBuildFile; fileRef = A5C5153229BB7A6A004210BA /* InviteType.swift */; };
		A5C8BE85292FE20B006CC85C /* Web3 in Frameworks */ = {isa = PBXBuildFile; productRef = A5C8BE84292FE20B006CC85C /* Web3 */; };
		A5E03DFA286465C700888481 /* SignClientTests.swift in Sources */ = {isa = PBXBuildFile; fileRef = A5E03DF9286465C700888481 /* SignClientTests.swift */; };
		A5E03DFD286465D100888481 /* Stubs.swift in Sources */ = {isa = PBXBuildFile; fileRef = A5E03DFC286465D100888481 /* Stubs.swift */; };
		A5E03DFF2864662500888481 /* WalletConnect in Frameworks */ = {isa = PBXBuildFile; productRef = A5E03DFE2864662500888481 /* WalletConnect */; };
		A5E03E01286466EA00888481 /* WalletConnectChat in Frameworks */ = {isa = PBXBuildFile; productRef = A5E03E00286466EA00888481 /* WalletConnectChat */; };
		A5E03E03286466F400888481 /* ChatTests.swift in Sources */ = {isa = PBXBuildFile; fileRef = A5E03E02286466F400888481 /* ChatTests.swift */; };
		A5E03E1128646F8000888481 /* KeychainStorageMock.swift in Sources */ = {isa = PBXBuildFile; fileRef = A5E03E1028646F8000888481 /* KeychainStorageMock.swift */; };
		A5E22D1A2840C62A00E36487 /* Engine.swift in Sources */ = {isa = PBXBuildFile; fileRef = A5E22D192840C62A00E36487 /* Engine.swift */; };
		A5E22D1C2840C85D00E36487 /* App.swift in Sources */ = {isa = PBXBuildFile; fileRef = A5E22D1B2840C85D00E36487 /* App.swift */; };
		A5E22D1E2840C8BF00E36487 /* RoutingEngine.swift in Sources */ = {isa = PBXBuildFile; fileRef = A5E22D1D2840C8BF00E36487 /* RoutingEngine.swift */; };
		A5E22D202840C8C700E36487 /* DAppEngine.swift in Sources */ = {isa = PBXBuildFile; fileRef = A5E22D1F2840C8C700E36487 /* DAppEngine.swift */; };
		A5E22D222840C8D300E36487 /* WalletEngine.swift in Sources */ = {isa = PBXBuildFile; fileRef = A5E22D212840C8D300E36487 /* WalletEngine.swift */; };
		A5E22D242840C8DB00E36487 /* SafariEngine.swift in Sources */ = {isa = PBXBuildFile; fileRef = A5E22D232840C8DB00E36487 /* SafariEngine.swift */; };
		A5E22D2C2840EAC300E36487 /* XCUIElement.swift in Sources */ = {isa = PBXBuildFile; fileRef = A5E22D2B2840EAC300E36487 /* XCUIElement.swift */; };
		A5E776BA29F4362D00172091 /* AlertError.swift in Sources */ = {isa = PBXBuildFile; fileRef = A5E776B929F4362D00172091 /* AlertError.swift */; };
		A74D32BA2A1E25AD00CB8536 /* QueryParameters.swift in Sources */ = {isa = PBXBuildFile; fileRef = A74D32B92A1E25AD00CB8536 /* QueryParameters.swift */; };
		C5133A78294125CC00A8314C /* Web3 in Frameworks */ = {isa = PBXBuildFile; productRef = C5133A77294125CC00A8314C /* Web3 */; };
		C53AA4362941251C008EA57C /* DefaultSignerFactory.swift in Sources */ = {isa = PBXBuildFile; fileRef = A59CF4F5292F83D50031A42F /* DefaultSignerFactory.swift */; };
		C55D347F295DD7140004314A /* AuthRequestModule.swift in Sources */ = {isa = PBXBuildFile; fileRef = C55D347A295DD7140004314A /* AuthRequestModule.swift */; };
		C55D3480295DD7140004314A /* AuthRequestPresenter.swift in Sources */ = {isa = PBXBuildFile; fileRef = C55D347B295DD7140004314A /* AuthRequestPresenter.swift */; };
		C55D3481295DD7140004314A /* AuthRequestRouter.swift in Sources */ = {isa = PBXBuildFile; fileRef = C55D347C295DD7140004314A /* AuthRequestRouter.swift */; };
		C55D3482295DD7140004314A /* AuthRequestInteractor.swift in Sources */ = {isa = PBXBuildFile; fileRef = C55D347D295DD7140004314A /* AuthRequestInteractor.swift */; };
		C55D3483295DD7140004314A /* AuthRequestView.swift in Sources */ = {isa = PBXBuildFile; fileRef = C55D347E295DD7140004314A /* AuthRequestView.swift */; };
		C55D3489295DD8CA0004314A /* PasteUriModule.swift in Sources */ = {isa = PBXBuildFile; fileRef = C55D3484295DD8CA0004314A /* PasteUriModule.swift */; };
		C55D348A295DD8CA0004314A /* PasteUriPresenter.swift in Sources */ = {isa = PBXBuildFile; fileRef = C55D3485295DD8CA0004314A /* PasteUriPresenter.swift */; };
		C55D348B295DD8CA0004314A /* PasteUriRouter.swift in Sources */ = {isa = PBXBuildFile; fileRef = C55D3486295DD8CA0004314A /* PasteUriRouter.swift */; };
		C55D348C295DD8CA0004314A /* PasteUriInteractor.swift in Sources */ = {isa = PBXBuildFile; fileRef = C55D3487295DD8CA0004314A /* PasteUriInteractor.swift */; };
		C55D348D295DD8CA0004314A /* PasteUriView.swift in Sources */ = {isa = PBXBuildFile; fileRef = C55D3488295DD8CA0004314A /* PasteUriView.swift */; };
		C55D3493295DFA750004314A /* WelcomeModule.swift in Sources */ = {isa = PBXBuildFile; fileRef = C55D348E295DFA750004314A /* WelcomeModule.swift */; };
		C55D3494295DFA750004314A /* WelcomePresenter.swift in Sources */ = {isa = PBXBuildFile; fileRef = C55D348F295DFA750004314A /* WelcomePresenter.swift */; };
		C55D3495295DFA750004314A /* WelcomeRouter.swift in Sources */ = {isa = PBXBuildFile; fileRef = C55D3490295DFA750004314A /* WelcomeRouter.swift */; };
		C55D3496295DFA750004314A /* WelcomeInteractor.swift in Sources */ = {isa = PBXBuildFile; fileRef = C55D3491295DFA750004314A /* WelcomeInteractor.swift */; };
		C55D3497295DFA750004314A /* WelcomeView.swift in Sources */ = {isa = PBXBuildFile; fileRef = C55D3492295DFA750004314A /* WelcomeView.swift */; };
		C55D349929630D440004314A /* Web3Wallet in Frameworks */ = {isa = PBXBuildFile; productRef = C55D349829630D440004314A /* Web3Wallet */; };
		C55D349B2965BC2F0004314A /* TagsView.swift in Sources */ = {isa = PBXBuildFile; fileRef = C55D349A2965BC2F0004314A /* TagsView.swift */; };
		C55D34AE2965FB750004314A /* SessionProposalModule.swift in Sources */ = {isa = PBXBuildFile; fileRef = C55D34A92965FB750004314A /* SessionProposalModule.swift */; };
		C55D34AF2965FB750004314A /* SessionProposalPresenter.swift in Sources */ = {isa = PBXBuildFile; fileRef = C55D34AA2965FB750004314A /* SessionProposalPresenter.swift */; };
		C55D34B02965FB750004314A /* SessionProposalRouter.swift in Sources */ = {isa = PBXBuildFile; fileRef = C55D34AB2965FB750004314A /* SessionProposalRouter.swift */; };
		C55D34B12965FB750004314A /* SessionProposalInteractor.swift in Sources */ = {isa = PBXBuildFile; fileRef = C55D34AC2965FB750004314A /* SessionProposalInteractor.swift */; };
		C55D34B22965FB750004314A /* SessionProposalView.swift in Sources */ = {isa = PBXBuildFile; fileRef = C55D34AD2965FB750004314A /* SessionProposalView.swift */; };
		C56EE222293F55EE004840D1 /* Assets.xcassets in Resources */ = {isa = PBXBuildFile; fileRef = C56EE221293F55EE004840D1 /* Assets.xcassets */; };
		C56EE240293F566D004840D1 /* ScanQRView.swift in Sources */ = {isa = PBXBuildFile; fileRef = C56EE23F293F566C004840D1 /* ScanQRView.swift */; };
		C56EE241293F566D004840D1 /* WalletModule.swift in Sources */ = {isa = PBXBuildFile; fileRef = C56EE22D293F5669004840D1 /* WalletModule.swift */; };
		C56EE242293F566D004840D1 /* ScanPresenter.swift in Sources */ = {isa = PBXBuildFile; fileRef = C56EE23B293F566C004840D1 /* ScanPresenter.swift */; };
		C56EE243293F566D004840D1 /* ScanView.swift in Sources */ = {isa = PBXBuildFile; fileRef = C56EE23A293F566B004840D1 /* ScanView.swift */; };
		C56EE245293F566D004840D1 /* WalletPresenter.swift in Sources */ = {isa = PBXBuildFile; fileRef = C56EE22C293F5668004840D1 /* WalletPresenter.swift */; };
		C56EE246293F566D004840D1 /* ScanRouter.swift in Sources */ = {isa = PBXBuildFile; fileRef = C56EE239293F566B004840D1 /* ScanRouter.swift */; };
		C56EE247293F566D004840D1 /* ScanModule.swift in Sources */ = {isa = PBXBuildFile; fileRef = C56EE237293F566B004840D1 /* ScanModule.swift */; };
		C56EE248293F566D004840D1 /* ScanQR.swift in Sources */ = {isa = PBXBuildFile; fileRef = C56EE23E293F566C004840D1 /* ScanQR.swift */; };
		C56EE249293F566D004840D1 /* ScanInteractor.swift in Sources */ = {isa = PBXBuildFile; fileRef = C56EE238293F566B004840D1 /* ScanInteractor.swift */; };
		C56EE24D293F566D004840D1 /* WalletRouter.swift in Sources */ = {isa = PBXBuildFile; fileRef = C56EE22E293F5669004840D1 /* WalletRouter.swift */; };
		C56EE24E293F566D004840D1 /* WalletInteractor.swift in Sources */ = {isa = PBXBuildFile; fileRef = C56EE22F293F5669004840D1 /* WalletInteractor.swift */; };
		C56EE24F293F566D004840D1 /* WalletView.swift in Sources */ = {isa = PBXBuildFile; fileRef = C56EE22B293F5668004840D1 /* WalletView.swift */; };
		C56EE250293F566D004840D1 /* ScanTargetView.swift in Sources */ = {isa = PBXBuildFile; fileRef = C56EE23D293F566C004840D1 /* ScanTargetView.swift */; };
		C56EE270293F56D7004840D1 /* String.swift in Sources */ = {isa = PBXBuildFile; fileRef = C56EE26A293F56D6004840D1 /* String.swift */; };
		C56EE271293F56D7004840D1 /* View.swift in Sources */ = {isa = PBXBuildFile; fileRef = C56EE26E293F56D7004840D1 /* View.swift */; };
		C56EE273293F56D7004840D1 /* UIColor.swift in Sources */ = {isa = PBXBuildFile; fileRef = C56EE26B293F56D6004840D1 /* UIColor.swift */; };
		C56EE274293F56D7004840D1 /* SceneViewController.swift in Sources */ = {isa = PBXBuildFile; fileRef = C56EE264293F56D6004840D1 /* SceneViewController.swift */; };
		C56EE275293F56D7004840D1 /* InputConfig.swift in Sources */ = {isa = PBXBuildFile; fileRef = C56EE25D293F56D6004840D1 /* InputConfig.swift */; };
		C56EE276293F56D7004840D1 /* UIViewController.swift in Sources */ = {isa = PBXBuildFile; fileRef = C56EE26C293F56D6004840D1 /* UIViewController.swift */; };
		C56EE279293F56D7004840D1 /* Color.swift in Sources */ = {isa = PBXBuildFile; fileRef = C56EE268293F56D6004840D1 /* Color.swift */; };
		C56EE27B293F56F8004840D1 /* WalletConnectAuth in Frameworks */ = {isa = PBXBuildFile; productRef = C56EE27A293F56F8004840D1 /* WalletConnectAuth */; };
		C56EE27D293F56F8004840D1 /* WalletConnectChat in Frameworks */ = {isa = PBXBuildFile; productRef = C56EE27C293F56F8004840D1 /* WalletConnectChat */; };
		C56EE288293F5757004840D1 /* ThirdPartyConfigurator.swift in Sources */ = {isa = PBXBuildFile; fileRef = C56EE286293F5757004840D1 /* ThirdPartyConfigurator.swift */; };
		C56EE289293F5757004840D1 /* Application.swift in Sources */ = {isa = PBXBuildFile; fileRef = C56EE280293F5757004840D1 /* Application.swift */; };
		C56EE28A293F5757004840D1 /* AppDelegate.swift in Sources */ = {isa = PBXBuildFile; fileRef = C56EE27F293F5757004840D1 /* AppDelegate.swift */; };
		C56EE28B293F5757004840D1 /* SceneDelegate.swift in Sources */ = {isa = PBXBuildFile; fileRef = C56EE281293F5757004840D1 /* SceneDelegate.swift */; };
		C56EE28C293F5757004840D1 /* Configurator.swift in Sources */ = {isa = PBXBuildFile; fileRef = C56EE285293F5757004840D1 /* Configurator.swift */; };
		C56EE28D293F5757004840D1 /* AppearanceConfigurator.swift in Sources */ = {isa = PBXBuildFile; fileRef = C56EE287293F5757004840D1 /* AppearanceConfigurator.swift */; };
		C56EE28E293F5757004840D1 /* ApplicationConfigurator.swift in Sources */ = {isa = PBXBuildFile; fileRef = C56EE284293F5757004840D1 /* ApplicationConfigurator.swift */; };
		C56EE28F293F5757004840D1 /* MigrationConfigurator.swift in Sources */ = {isa = PBXBuildFile; fileRef = C56EE283293F5757004840D1 /* MigrationConfigurator.swift */; };
		C56EE2A3293F6BAF004840D1 /* UIPasteboardWrapper.swift in Sources */ = {isa = PBXBuildFile; fileRef = C56EE2A2293F6BAF004840D1 /* UIPasteboardWrapper.swift */; };
		C5B2F6F629705293000DBA0E /* SessionRequestModule.swift in Sources */ = {isa = PBXBuildFile; fileRef = C5B2F6F12970511B000DBA0E /* SessionRequestModule.swift */; };
		C5B2F6F729705293000DBA0E /* SessionRequestRouter.swift in Sources */ = {isa = PBXBuildFile; fileRef = C5B2F6F32970511B000DBA0E /* SessionRequestRouter.swift */; };
		C5B2F6F829705293000DBA0E /* SessionRequestView.swift in Sources */ = {isa = PBXBuildFile; fileRef = C5B2F6F52970511B000DBA0E /* SessionRequestView.swift */; };
		C5B2F6F929705293000DBA0E /* SessionRequestPresenter.swift in Sources */ = {isa = PBXBuildFile; fileRef = C5B2F6F22970511B000DBA0E /* SessionRequestPresenter.swift */; };
		C5B2F6FA29705293000DBA0E /* SessionRequestInteractor.swift in Sources */ = {isa = PBXBuildFile; fileRef = C5B2F6F42970511B000DBA0E /* SessionRequestInteractor.swift */; };
		C5B2F6FB297055B0000DBA0E /* ETHSigner.swift in Sources */ = {isa = PBXBuildFile; fileRef = A57E71A5291CF76400325797 /* ETHSigner.swift */; };
		C5B2F6FC297055B0000DBA0E /* SOLSigner.swift in Sources */ = {isa = PBXBuildFile; fileRef = A57E71A7291CF8A500325797 /* SOLSigner.swift */; };
		C5B2F6FD297055B0000DBA0E /* Signer.swift in Sources */ = {isa = PBXBuildFile; fileRef = 84F568C1279582D200D0A289 /* Signer.swift */; };
		C5B2F7052970573D000DBA0E /* SolanaSwift in Frameworks */ = {isa = PBXBuildFile; productRef = C5B2F7042970573D000DBA0E /* SolanaSwift */; };
		C5B2F71029705827000DBA0E /* EthereumTransaction.swift in Sources */ = {isa = PBXBuildFile; fileRef = 84F568C32795832A00D0A289 /* EthereumTransaction.swift */; };
		C5DD5BE1294E09E3008FD3A4 /* Web3Wallet in Frameworks */ = {isa = PBXBuildFile; productRef = C5DD5BE0294E09E3008FD3A4 /* Web3Wallet */; };
		C5F32A2C2954814200A6476E /* ConnectionDetailsModule.swift in Sources */ = {isa = PBXBuildFile; fileRef = C5F32A2B2954814200A6476E /* ConnectionDetailsModule.swift */; };
		C5F32A2E2954814A00A6476E /* ConnectionDetailsRouter.swift in Sources */ = {isa = PBXBuildFile; fileRef = C5F32A2D2954814A00A6476E /* ConnectionDetailsRouter.swift */; };
		C5F32A302954816100A6476E /* ConnectionDetailsInteractor.swift in Sources */ = {isa = PBXBuildFile; fileRef = C5F32A2F2954816100A6476E /* ConnectionDetailsInteractor.swift */; };
		C5F32A322954816C00A6476E /* ConnectionDetailsPresenter.swift in Sources */ = {isa = PBXBuildFile; fileRef = C5F32A312954816C00A6476E /* ConnectionDetailsPresenter.swift */; };
		C5F32A342954817600A6476E /* ConnectionDetailsView.swift in Sources */ = {isa = PBXBuildFile; fileRef = C5F32A332954817600A6476E /* ConnectionDetailsView.swift */; };
		C5F32A362954FE3C00A6476E /* Colors.xcassets in Resources */ = {isa = PBXBuildFile; fileRef = C5F32A352954FE3C00A6476E /* Colors.xcassets */; };
		CF140F2D2A2A288D00BEB791 /* Web3Modal in Frameworks */ = {isa = PBXBuildFile; productRef = CF140F2C2A2A288D00BEB791 /* Web3Modal */; };
		CF1A594529E5876600AAC16B /* XCUIElement.swift in Sources */ = {isa = PBXBuildFile; fileRef = CF1A593A29E5876600AAC16B /* XCUIElement.swift */; };
		CF1A594629E5876600AAC16B /* PushNotificationTests.swift in Sources */ = {isa = PBXBuildFile; fileRef = CF1A593C29E5876600AAC16B /* PushNotificationTests.swift */; };
		CF1A594829E5876600AAC16B /* Engine.swift in Sources */ = {isa = PBXBuildFile; fileRef = CF1A593F29E5876600AAC16B /* Engine.swift */; };
		CF1A594929E5876600AAC16B /* WalletEngine.swift in Sources */ = {isa = PBXBuildFile; fileRef = CF1A594029E5876600AAC16B /* WalletEngine.swift */; };
		CF1A594B29E5876600AAC16B /* DAppEngine.swift in Sources */ = {isa = PBXBuildFile; fileRef = CF1A594229E5876600AAC16B /* DAppEngine.swift */; };
		CF1A594C29E5876600AAC16B /* RoutingEngine.swift in Sources */ = {isa = PBXBuildFile; fileRef = CF1A594329E5876600AAC16B /* RoutingEngine.swift */; };
		CF1A594D29E5876600AAC16B /* App.swift in Sources */ = {isa = PBXBuildFile; fileRef = CF1A594429E5876600AAC16B /* App.swift */; };
		CF6704DF29E59DDC003326A4 /* XCUIElementQuery.swift in Sources */ = {isa = PBXBuildFile; fileRef = CF6704DE29E59DDC003326A4 /* XCUIElementQuery.swift */; };
		CF6704E129E5A014003326A4 /* XCTestCase.swift in Sources */ = {isa = PBXBuildFile; fileRef = CF6704E029E5A014003326A4 /* XCTestCase.swift */; };
		CF9C7E4A2A01802F0037C006 /* Web3Modal in Frameworks */ = {isa = PBXBuildFile; productRef = CF9C7E492A01802F0037C006 /* Web3Modal */; };
/* End PBXBuildFile section */

/* Begin PBXContainerItemProxy section */
		84E6B84C29787A8000428BAF /* PBXContainerItemProxy */ = {
			isa = PBXContainerItemProxy;
			containerPortal = 764E1D3426F8D3FC00A1FB15 /* Project object */;
			proxyType = 1;
			remoteGlobalIDString = 84E6B84629787A8000428BAF;
			remoteInfo = PNDecryptionService;
		};
		A5A4FC7D2840C5D400BBEC1E /* PBXContainerItemProxy */ = {
			isa = PBXContainerItemProxy;
			containerPortal = 764E1D3426F8D3FC00A1FB15 /* Project object */;
			proxyType = 1;
			remoteGlobalIDString = 84CE641B27981DED00142511;
			remoteInfo = DApp;
		};
		CF11913F29E5D86F000D4538 /* PBXContainerItemProxy */ = {
			isa = PBXContainerItemProxy;
			containerPortal = 764E1D3426F8D3FC00A1FB15 /* Project object */;
			proxyType = 1;
			remoteGlobalIDString = 84CE641B27981DED00142511;
			remoteInfo = DApp;
		};
		CF11914129E5D873000D4538 /* PBXContainerItemProxy */ = {
			isa = PBXContainerItemProxy;
			containerPortal = 764E1D3426F8D3FC00A1FB15 /* Project object */;
			proxyType = 1;
			remoteGlobalIDString = C56EE21A293F55ED004840D1;
			remoteInfo = WalletApp;
		};
		CF12A92229E847D600B42F2A /* PBXContainerItemProxy */ = {
			isa = PBXContainerItemProxy;
			containerPortal = 764E1D3426F8D3FC00A1FB15 /* Project object */;
			proxyType = 1;
			remoteGlobalIDString = 84E6B84629787A8000428BAF;
			remoteInfo = PNDecryptionService;
		};
/* End PBXContainerItemProxy section */

/* Begin PBXCopyFilesBuildPhase section */
		84E6B85229787A8000428BAF /* Embed Foundation Extensions */ = {
			isa = PBXCopyFilesBuildPhase;
			buildActionMask = 2147483647;
			dstPath = "";
			dstSubfolderSpec = 13;
			files = (
				84E6B84E29787A8000428BAF /* PNDecryptionService.appex in Embed Foundation Extensions */,
			);
			name = "Embed Foundation Extensions";
			runOnlyForDeploymentPostprocessing = 0;
		};
/* End PBXCopyFilesBuildPhase section */

/* Begin PBXFileReference section */
		7603D74C2703429A00DD27A2 /* AccountsView.swift */ = {isa = PBXFileReference; lastKnownFileType = sourcecode.swift; path = AccountsView.swift; sourceTree = "<group>"; };
		761C649926FB7ABB004239D1 /* AccountsViewController.swift */ = {isa = PBXFileReference; lastKnownFileType = sourcecode.swift; path = AccountsViewController.swift; sourceTree = "<group>"; };
		764E1D5426F8DAC800A1FB15 /* Package.swift */ = {isa = PBXFileReference; lastKnownFileType = sourcecode.swift; name = Package.swift; path = ../Package.swift; sourceTree = "<group>"; };
		764E1D5526F8DADE00A1FB15 /* WalletConnectSwiftV2 */ = {isa = PBXFileReference; lastKnownFileType = folder; name = WalletConnectSwiftV2; path = ..; sourceTree = "<group>"; };
		764E1D5626F8DB6000A1FB15 /* WalletConnectSwiftV2 */ = {isa = PBXFileReference; lastKnownFileType = folder; name = WalletConnectSwiftV2; path = ..; sourceTree = "<group>"; };
		767DC83428997F8E00080FA9 /* EthSendTransaction.swift */ = {isa = PBXFileReference; lastKnownFileType = sourcecode.swift; path = EthSendTransaction.swift; sourceTree = "<group>"; };
		7694A5252874296A0001257E /* RegistryTests.swift */ = {isa = PBXFileReference; lastKnownFileType = sourcecode.swift; path = RegistryTests.swift; sourceTree = "<group>"; };
		84310D04298BC980000C15B6 /* MainInteractor.swift */ = {isa = PBXFileReference; lastKnownFileType = sourcecode.swift; path = MainInteractor.swift; sourceTree = "<group>"; };
		8439CB88293F658E00F2F2E2 /* PushMessage.swift */ = {isa = PBXFileReference; lastKnownFileType = sourcecode.swift; path = PushMessage.swift; sourceTree = "<group>"; };
		844749F329B9E5B9005F520B /* RelayIntegrationTests.xctest */ = {isa = PBXFileReference; explicitFileType = wrapper.cfbundle; includeInIndex = 0; path = RelayIntegrationTests.xctest; sourceTree = BUILT_PRODUCTS_DIR; };
		844749F529B9E5B9005F520B /* RelayClientEndToEndTests.swift */ = {isa = PBXFileReference; lastKnownFileType = sourcecode.swift; path = RelayClientEndToEndTests.swift; sourceTree = "<group>"; };
		84536D6D29EEAE1F008EA8DB /* Web3InboxModule.swift */ = {isa = PBXFileReference; lastKnownFileType = sourcecode.swift; path = Web3InboxModule.swift; sourceTree = "<group>"; };
		84536D6F29EEAE28008EA8DB /* Web3InboxRouter.swift */ = {isa = PBXFileReference; lastKnownFileType = sourcecode.swift; path = Web3InboxRouter.swift; sourceTree = "<group>"; };
		84536D7129EEAE32008EA8DB /* Web3InboxViewController.swift */ = {isa = PBXFileReference; lastKnownFileType = sourcecode.swift; path = Web3InboxViewController.swift; sourceTree = "<group>"; };
		845AA7D929BA1EBA00F33739 /* IntegrationTests.xctestplan */ = {isa = PBXFileReference; lastKnownFileType = text; name = IntegrationTests.xctestplan; path = ExampleApp.xcodeproj/IntegrationTests.xctestplan; sourceTree = "<group>"; };
		845AA7DC29BB424800F33739 /* SmokeTests.xctestplan */ = {isa = PBXFileReference; lastKnownFileType = text; path = SmokeTests.xctestplan; sourceTree = "<group>"; };
		845B8D8B2934B36C0084A966 /* Account.swift */ = {isa = PBXFileReference; lastKnownFileType = sourcecode.swift; path = Account.swift; sourceTree = "<group>"; };
		847BD1D12989492500076C90 /* MainViewController.swift */ = {isa = PBXFileReference; fileEncoding = 4; lastKnownFileType = sourcecode.swift; path = MainViewController.swift; sourceTree = "<group>"; };
		847BD1D32989492500076C90 /* MainModule.swift */ = {isa = PBXFileReference; fileEncoding = 4; lastKnownFileType = sourcecode.swift; path = MainModule.swift; sourceTree = "<group>"; };
		847BD1D42989492500076C90 /* MainPresenter.swift */ = {isa = PBXFileReference; fileEncoding = 4; lastKnownFileType = sourcecode.swift; path = MainPresenter.swift; sourceTree = "<group>"; };
		847BD1D52989492500076C90 /* MainRouter.swift */ = {isa = PBXFileReference; fileEncoding = 4; lastKnownFileType = sourcecode.swift; path = MainRouter.swift; sourceTree = "<group>"; };
		847BD1DC2989494F00076C90 /* TabPage.swift */ = {isa = PBXFileReference; lastKnownFileType = sourcecode.swift; path = TabPage.swift; sourceTree = "<group>"; };
		847BD1DF298A806800076C90 /* NotificationsModule.swift */ = {isa = PBXFileReference; lastKnownFileType = sourcecode.swift; path = NotificationsModule.swift; sourceTree = "<group>"; };
		847BD1E0298A806800076C90 /* NotificationsPresenter.swift */ = {isa = PBXFileReference; lastKnownFileType = sourcecode.swift; path = NotificationsPresenter.swift; sourceTree = "<group>"; };
		847BD1E1298A806800076C90 /* NotificationsRouter.swift */ = {isa = PBXFileReference; lastKnownFileType = sourcecode.swift; path = NotificationsRouter.swift; sourceTree = "<group>"; };
		847BD1E2298A806800076C90 /* NotificationsInteractor.swift */ = {isa = PBXFileReference; lastKnownFileType = sourcecode.swift; path = NotificationsInteractor.swift; sourceTree = "<group>"; };
		847BD1E3298A806800076C90 /* NotificationsView.swift */ = {isa = PBXFileReference; lastKnownFileType = sourcecode.swift; path = NotificationsView.swift; sourceTree = "<group>"; };
		847BD1EA298A87AB00076C90 /* SubscriptionsViewModel.swift */ = {isa = PBXFileReference; lastKnownFileType = sourcecode.swift; path = SubscriptionsViewModel.swift; sourceTree = "<group>"; };
		849A4F18298281E300E61ACE /* WalletAppRelease.entitlements */ = {isa = PBXFileReference; lastKnownFileType = text.plist.entitlements; path = WalletAppRelease.entitlements; sourceTree = "<group>"; };
		849A4F19298281F100E61ACE /* PNDecryptionServiceRelease.entitlements */ = {isa = PBXFileReference; lastKnownFileType = text.plist.entitlements; path = PNDecryptionServiceRelease.entitlements; sourceTree = "<group>"; };
		849D7A92292E2169006A2BD4 /* PushTests.swift */ = {isa = PBXFileReference; lastKnownFileType = sourcecode.swift; path = PushTests.swift; sourceTree = "<group>"; };
		84AA01DA28CF0CD7005D48D8 /* XCTest.swift */ = {isa = PBXFileReference; lastKnownFileType = sourcecode.swift; path = XCTest.swift; sourceTree = "<group>"; };
		84B8154D2991099000FAD54E /* BuildConfiguration.swift */ = {isa = PBXFileReference; lastKnownFileType = sourcecode.swift; path = BuildConfiguration.swift; sourceTree = "<group>"; };
		84B8154F2991217900FAD54E /* PushMessagesModule.swift */ = {isa = PBXFileReference; lastKnownFileType = sourcecode.swift; path = PushMessagesModule.swift; sourceTree = "<group>"; };
		84B815502991217900FAD54E /* PushMessagesPresenter.swift */ = {isa = PBXFileReference; lastKnownFileType = sourcecode.swift; path = PushMessagesPresenter.swift; sourceTree = "<group>"; };
		84B815512991217900FAD54E /* PushMessagesRouter.swift */ = {isa = PBXFileReference; lastKnownFileType = sourcecode.swift; path = PushMessagesRouter.swift; sourceTree = "<group>"; };
		84B815522991217900FAD54E /* PushMessagesInteractor.swift */ = {isa = PBXFileReference; lastKnownFileType = sourcecode.swift; path = PushMessagesInteractor.swift; sourceTree = "<group>"; };
		84B815532991217900FAD54E /* PushMessagesView.swift */ = {isa = PBXFileReference; lastKnownFileType = sourcecode.swift; path = PushMessagesView.swift; sourceTree = "<group>"; };
		84B8155A2992A18D00FAD54E /* PushMessageViewModel.swift */ = {isa = PBXFileReference; lastKnownFileType = sourcecode.swift; path = PushMessageViewModel.swift; sourceTree = "<group>"; };
		84CE641C27981DED00142511 /* DApp.app */ = {isa = PBXFileReference; explicitFileType = wrapper.application; includeInIndex = 0; path = DApp.app; sourceTree = BUILT_PRODUCTS_DIR; };
		84CE641E27981DED00142511 /* AppDelegate.swift */ = {isa = PBXFileReference; lastKnownFileType = sourcecode.swift; path = AppDelegate.swift; sourceTree = "<group>"; };
		84CE642027981DED00142511 /* SceneDelegate.swift */ = {isa = PBXFileReference; lastKnownFileType = sourcecode.swift; path = SceneDelegate.swift; sourceTree = "<group>"; };
		84CE642727981DF000142511 /* Assets.xcassets */ = {isa = PBXFileReference; lastKnownFileType = folder.assetcatalog; path = Assets.xcassets; sourceTree = "<group>"; };
		84CE642A27981DF000142511 /* Base */ = {isa = PBXFileReference; lastKnownFileType = file.storyboard; name = Base; path = Base.lproj/LaunchScreen.storyboard; sourceTree = "<group>"; };
		84CE642C27981DF000142511 /* Info.plist */ = {isa = PBXFileReference; lastKnownFileType = text.plist.xml; path = Info.plist; sourceTree = "<group>"; };
		84CE643C2798322600142511 /* ConnectViewController.swift */ = {isa = PBXFileReference; lastKnownFileType = sourcecode.swift; path = ConnectViewController.swift; sourceTree = "<group>"; };
		84CE6443279AB5AD00142511 /* SelectChainViewController.swift */ = {isa = PBXFileReference; lastKnownFileType = sourcecode.swift; path = SelectChainViewController.swift; sourceTree = "<group>"; };
		84CE6447279AE68600142511 /* AccountRequestViewController.swift */ = {isa = PBXFileReference; lastKnownFileType = sourcecode.swift; path = AccountRequestViewController.swift; sourceTree = "<group>"; };
		84CE644A279EA1FA00142511 /* AccountRequestView.swift */ = {isa = PBXFileReference; lastKnownFileType = sourcecode.swift; path = AccountRequestView.swift; sourceTree = "<group>"; };
		84CE644D279ED2FF00142511 /* SelectChainView.swift */ = {isa = PBXFileReference; lastKnownFileType = sourcecode.swift; path = SelectChainView.swift; sourceTree = "<group>"; };
		84CE6451279ED42B00142511 /* ConnectView.swift */ = {isa = PBXFileReference; lastKnownFileType = sourcecode.swift; path = ConnectView.swift; sourceTree = "<group>"; };
		84CE6453279FFE1100142511 /* Wallet.entitlements */ = {isa = PBXFileReference; lastKnownFileType = text.plist.entitlements; path = Wallet.entitlements; sourceTree = "<group>"; };
		84CE645427A29D4C00142511 /* ResponseViewController.swift */ = {isa = PBXFileReference; lastKnownFileType = sourcecode.swift; path = ResponseViewController.swift; sourceTree = "<group>"; };
		84CEC64528D89D6B00D081A8 /* PairingTests.swift */ = {isa = PBXFileReference; lastKnownFileType = sourcecode.swift; path = PairingTests.swift; sourceTree = "<group>"; };
		84D2A66528A4F51E0088AE09 /* AuthTests.swift */ = {isa = PBXFileReference; lastKnownFileType = sourcecode.swift; path = AuthTests.swift; sourceTree = "<group>"; };
		84DB38F029828A7C00BFEE37 /* WalletApp.entitlements */ = {isa = PBXFileReference; lastKnownFileType = text.plist.entitlements; path = WalletApp.entitlements; sourceTree = "<group>"; };
		84DB38F129828A7F00BFEE37 /* PNDecryptionService.entitlements */ = {isa = PBXFileReference; lastKnownFileType = text.plist.entitlements; path = PNDecryptionService.entitlements; sourceTree = "<group>"; };
		84DB38F22983CDAE00BFEE37 /* PushRegisterer.swift */ = {isa = PBXFileReference; lastKnownFileType = sourcecode.swift; path = PushRegisterer.swift; sourceTree = "<group>"; };
		84E0582129D6DA9B00E359B1 /* EthKeyStore.swift */ = {isa = PBXFileReference; lastKnownFileType = sourcecode.swift; path = EthKeyStore.swift; sourceTree = "<group>"; };
		84E6B84729787A8000428BAF /* PNDecryptionService.appex */ = {isa = PBXFileReference; explicitFileType = "wrapper.app-extension"; includeInIndex = 0; path = PNDecryptionService.appex; sourceTree = BUILT_PRODUCTS_DIR; };
		84E6B84929787A8000428BAF /* NotificationService.swift */ = {isa = PBXFileReference; lastKnownFileType = sourcecode.swift; path = NotificationService.swift; sourceTree = "<group>"; };
		84E6B84B29787A8000428BAF /* Info.plist */ = {isa = PBXFileReference; lastKnownFileType = text.plist.xml; path = Info.plist; sourceTree = "<group>"; };
		84E6B8572981624F00428BAF /* PushRequestModule.swift */ = {isa = PBXFileReference; lastKnownFileType = sourcecode.swift; path = PushRequestModule.swift; sourceTree = "<group>"; };
		84E6B85A298162EF00428BAF /* PushRequestPresenter.swift */ = {isa = PBXFileReference; lastKnownFileType = sourcecode.swift; path = PushRequestPresenter.swift; sourceTree = "<group>"; };
		84E6B85C298162F700428BAF /* PushRequestRouter.swift */ = {isa = PBXFileReference; lastKnownFileType = sourcecode.swift; path = PushRequestRouter.swift; sourceTree = "<group>"; };
		84E6B85E2981630000428BAF /* PushRequestInteractor.swift */ = {isa = PBXFileReference; lastKnownFileType = sourcecode.swift; path = PushRequestInteractor.swift; sourceTree = "<group>"; };
		84E6B8602981630C00428BAF /* PushRequestView.swift */ = {isa = PBXFileReference; lastKnownFileType = sourcecode.swift; path = PushRequestView.swift; sourceTree = "<group>"; };
		84F568C1279582D200D0A289 /* Signer.swift */ = {isa = PBXFileReference; lastKnownFileType = sourcecode.swift; path = Signer.swift; sourceTree = "<group>"; };
		84F568C32795832A00D0A289 /* EthereumTransaction.swift */ = {isa = PBXFileReference; lastKnownFileType = sourcecode.swift; path = EthereumTransaction.swift; sourceTree = "<group>"; };
		84FE684528ACDB4700C893FF /* RequestParams.swift */ = {isa = PBXFileReference; lastKnownFileType = sourcecode.swift; path = RequestParams.swift; sourceTree = "<group>"; };
		A507BE1929E8032E0038EF70 /* EIP55Tests.swift */ = {isa = PBXFileReference; lastKnownFileType = sourcecode.swift; path = EIP55Tests.swift; sourceTree = "<group>"; };
		A50C036428AAD32200FE72D3 /* ClientDelegate.swift */ = {isa = PBXFileReference; fileEncoding = 4; lastKnownFileType = sourcecode.swift; path = ClientDelegate.swift; sourceTree = "<group>"; };
		A50F3945288005B200064555 /* Types.swift */ = {isa = PBXFileReference; lastKnownFileType = sourcecode.swift; path = Types.swift; sourceTree = "<group>"; };
		A51606F72A2F47BD00CACB92 /* DefaultBIP44Provider.swift */ = {isa = PBXFileReference; fileEncoding = 4; lastKnownFileType = sourcecode.swift; path = DefaultBIP44Provider.swift; sourceTree = "<group>"; };
		A518A98429683FB60035247E /* Web3InboxViewController.swift */ = {isa = PBXFileReference; fileEncoding = 4; lastKnownFileType = sourcecode.swift; path = Web3InboxViewController.swift; sourceTree = "<group>"; };
		A518A98529683FB60035247E /* Web3InboxModule.swift */ = {isa = PBXFileReference; fileEncoding = 4; lastKnownFileType = sourcecode.swift; path = Web3InboxModule.swift; sourceTree = "<group>"; };
		A518A98629683FB60035247E /* Web3InboxRouter.swift */ = {isa = PBXFileReference; fileEncoding = 4; lastKnownFileType = sourcecode.swift; path = Web3InboxRouter.swift; sourceTree = "<group>"; };
		A518B31328E33A6500A2CE93 /* InputConfig.swift */ = {isa = PBXFileReference; fileEncoding = 4; lastKnownFileType = sourcecode.swift; path = InputConfig.swift; sourceTree = "<group>"; };
		A51AC0D828E436A3001BACF9 /* InputConfig.swift */ = {isa = PBXFileReference; lastKnownFileType = sourcecode.swift; path = InputConfig.swift; sourceTree = "<group>"; };
		A51AC0DE28E4379F001BACF9 /* InputConfig.swift */ = {isa = PBXFileReference; lastKnownFileType = sourcecode.swift; path = InputConfig.swift; sourceTree = "<group>"; };
		A5321C2A2A250367006CADC3 /* HistoryTests.swift */ = {isa = PBXFileReference; lastKnownFileType = sourcecode.swift; path = HistoryTests.swift; sourceTree = "<group>"; };
		A5417BBD299BFC3E00B469F3 /* ImportAccount.swift */ = {isa = PBXFileReference; fileEncoding = 4; lastKnownFileType = sourcecode.swift; path = ImportAccount.swift; sourceTree = "<group>"; };
		A541959A2934BFEF0035AD19 /* CacaoSignerTests.swift */ = {isa = PBXFileReference; fileEncoding = 4; lastKnownFileType = sourcecode.swift; path = CacaoSignerTests.swift; sourceTree = "<group>"; };
		A541959B2934BFEF0035AD19 /* SignerTests.swift */ = {isa = PBXFileReference; fileEncoding = 4; lastKnownFileType = sourcecode.swift; path = SignerTests.swift; sourceTree = "<group>"; };
		A541959C2934BFEF0035AD19 /* EIP1271VerifierTests.swift */ = {isa = PBXFileReference; fileEncoding = 4; lastKnownFileType = sourcecode.swift; path = EIP1271VerifierTests.swift; sourceTree = "<group>"; };
		A541959D2934BFEF0035AD19 /* EIP191VerifierTests.swift */ = {isa = PBXFileReference; fileEncoding = 4; lastKnownFileType = sourcecode.swift; path = EIP191VerifierTests.swift; sourceTree = "<group>"; };
		A561C80229DFCCDC00DF540D /* SyncTests.swift */ = {isa = PBXFileReference; lastKnownFileType = sourcecode.swift; path = SyncTests.swift; sourceTree = "<group>"; };
		A5629AA82876A23100094373 /* ChatService.swift */ = {isa = PBXFileReference; lastKnownFileType = sourcecode.swift; path = ChatService.swift; sourceTree = "<group>"; };
		A5629AB82876CBC000094373 /* ChatListModule.swift */ = {isa = PBXFileReference; lastKnownFileType = sourcecode.swift; path = ChatListModule.swift; sourceTree = "<group>"; };
		A5629AB92876CBC000094373 /* ChatListPresenter.swift */ = {isa = PBXFileReference; lastKnownFileType = sourcecode.swift; path = ChatListPresenter.swift; sourceTree = "<group>"; };
		A5629ABA2876CBC000094373 /* ChatListRouter.swift */ = {isa = PBXFileReference; lastKnownFileType = sourcecode.swift; path = ChatListRouter.swift; sourceTree = "<group>"; };
		A5629ABB2876CBC000094373 /* ChatListInteractor.swift */ = {isa = PBXFileReference; lastKnownFileType = sourcecode.swift; path = ChatListInteractor.swift; sourceTree = "<group>"; };
		A5629ABC2876CBC000094373 /* ChatListView.swift */ = {isa = PBXFileReference; lastKnownFileType = sourcecode.swift; path = ChatListView.swift; sourceTree = "<group>"; };
		A5629ACE2876CC5700094373 /* InviteModule.swift */ = {isa = PBXFileReference; lastKnownFileType = sourcecode.swift; path = InviteModule.swift; sourceTree = "<group>"; };
		A5629ACF2876CC5700094373 /* InvitePresenter.swift */ = {isa = PBXFileReference; lastKnownFileType = sourcecode.swift; path = InvitePresenter.swift; sourceTree = "<group>"; };
		A5629AD02876CC5700094373 /* InviteRouter.swift */ = {isa = PBXFileReference; lastKnownFileType = sourcecode.swift; path = InviteRouter.swift; sourceTree = "<group>"; };
		A5629AD12876CC5700094373 /* InviteInteractor.swift */ = {isa = PBXFileReference; lastKnownFileType = sourcecode.swift; path = InviteInteractor.swift; sourceTree = "<group>"; };
		A5629AD22876CC5700094373 /* InviteView.swift */ = {isa = PBXFileReference; lastKnownFileType = sourcecode.swift; path = InviteView.swift; sourceTree = "<group>"; };
		A5629AD92876CC6E00094373 /* InviteListModule.swift */ = {isa = PBXFileReference; lastKnownFileType = sourcecode.swift; path = InviteListModule.swift; sourceTree = "<group>"; };
		A5629ADA2876CC6E00094373 /* InviteListPresenter.swift */ = {isa = PBXFileReference; lastKnownFileType = sourcecode.swift; path = InviteListPresenter.swift; sourceTree = "<group>"; };
		A5629ADB2876CC6E00094373 /* InviteListRouter.swift */ = {isa = PBXFileReference; lastKnownFileType = sourcecode.swift; path = InviteListRouter.swift; sourceTree = "<group>"; };
		A5629ADC2876CC6E00094373 /* InviteListInteractor.swift */ = {isa = PBXFileReference; lastKnownFileType = sourcecode.swift; path = InviteListInteractor.swift; sourceTree = "<group>"; };
		A5629ADD2876CC6E00094373 /* InviteListView.swift */ = {isa = PBXFileReference; lastKnownFileType = sourcecode.swift; path = InviteListView.swift; sourceTree = "<group>"; };
		A5629AE32876E6D200094373 /* ThreadViewModel.swift */ = {isa = PBXFileReference; lastKnownFileType = sourcecode.swift; path = ThreadViewModel.swift; sourceTree = "<group>"; };
		A5629AE728772A0100094373 /* InviteViewModel.swift */ = {isa = PBXFileReference; lastKnownFileType = sourcecode.swift; path = InviteViewModel.swift; sourceTree = "<group>"; };
		A573C53629EC34A600E3CBFD /* SyncDerivationServiceTests.swift */ = {isa = PBXFileReference; lastKnownFileType = sourcecode.swift; path = SyncDerivationServiceTests.swift; sourceTree = "<group>"; };
		A578FA312873036400AA7720 /* InputView.swift */ = {isa = PBXFileReference; lastKnownFileType = sourcecode.swift; path = InputView.swift; sourceTree = "<group>"; };
		A578FA34287304A300AA7720 /* Color.swift */ = {isa = PBXFileReference; lastKnownFileType = sourcecode.swift; path = Color.swift; sourceTree = "<group>"; };
		A578FA362873D8EE00AA7720 /* UIColor.swift */ = {isa = PBXFileReference; lastKnownFileType = sourcecode.swift; path = UIColor.swift; sourceTree = "<group>"; };
		A578FA382873FCE000AA7720 /* ChatScrollView.swift */ = {isa = PBXFileReference; lastKnownFileType = sourcecode.swift; path = ChatScrollView.swift; sourceTree = "<group>"; };
		A578FA3C2874002400AA7720 /* View.swift */ = {isa = PBXFileReference; lastKnownFileType = sourcecode.swift; path = View.swift; sourceTree = "<group>"; };
		A57E71A5291CF76400325797 /* ETHSigner.swift */ = {isa = PBXFileReference; lastKnownFileType = sourcecode.swift; path = ETHSigner.swift; sourceTree = "<group>"; };
		A57E71A7291CF8A500325797 /* SOLSigner.swift */ = {isa = PBXFileReference; lastKnownFileType = sourcecode.swift; path = SOLSigner.swift; sourceTree = "<group>"; };
		A58A1ECB29BF458600A82A20 /* ENSResolverTests.swift */ = {isa = PBXFileReference; lastKnownFileType = sourcecode.swift; path = ENSResolverTests.swift; sourceTree = "<group>"; };
		A58E7CE828729F550082D443 /* Showcase.app */ = {isa = PBXFileReference; explicitFileType = wrapper.application; includeInIndex = 0; path = Showcase.app; sourceTree = BUILT_PRODUCTS_DIR; };
		A58E7CEA28729F550082D443 /* AppDelegate.swift */ = {isa = PBXFileReference; lastKnownFileType = sourcecode.swift; path = AppDelegate.swift; sourceTree = "<group>"; };
		A58E7CEC28729F550082D443 /* SceneDelegate.swift */ = {isa = PBXFileReference; lastKnownFileType = sourcecode.swift; path = SceneDelegate.swift; sourceTree = "<group>"; };
		A58E7CF328729F550082D443 /* Assets.xcassets */ = {isa = PBXFileReference; lastKnownFileType = folder.assetcatalog; path = Assets.xcassets; sourceTree = "<group>"; };
		A58E7CF628729F550082D443 /* Base */ = {isa = PBXFileReference; lastKnownFileType = file.storyboard; name = Base; path = Base.lproj/LaunchScreen.storyboard; sourceTree = "<group>"; };
		A58E7CF828729F550082D443 /* Info.plist */ = {isa = PBXFileReference; lastKnownFileType = text.plist.xml; path = Info.plist; sourceTree = "<group>"; };
		A58E7CFF2872A1050082D443 /* SceneViewController.swift */ = {isa = PBXFileReference; fileEncoding = 4; lastKnownFileType = sourcecode.swift; path = SceneViewController.swift; sourceTree = "<group>"; };
		A58E7D022872A1630082D443 /* String.swift */ = {isa = PBXFileReference; lastKnownFileType = sourcecode.swift; path = String.swift; sourceTree = "<group>"; };
		A58E7D072872A45B0082D443 /* MainModule.swift */ = {isa = PBXFileReference; lastKnownFileType = sourcecode.swift; path = MainModule.swift; sourceTree = "<group>"; };
		A58E7D082872A45B0082D443 /* MainPresenter.swift */ = {isa = PBXFileReference; lastKnownFileType = sourcecode.swift; path = MainPresenter.swift; sourceTree = "<group>"; };
		A58E7D092872A45B0082D443 /* MainRouter.swift */ = {isa = PBXFileReference; lastKnownFileType = sourcecode.swift; path = MainRouter.swift; sourceTree = "<group>"; };
		A58E7D122872A4A80082D443 /* Application.swift */ = {isa = PBXFileReference; lastKnownFileType = sourcecode.swift; path = Application.swift; sourceTree = "<group>"; };
		A58E7D142872A5410082D443 /* UIViewController.swift */ = {isa = PBXFileReference; fileEncoding = 4; lastKnownFileType = sourcecode.swift; path = UIViewController.swift; sourceTree = "<group>"; };
		A58E7D172872A57B0082D443 /* Configurator.swift */ = {isa = PBXFileReference; fileEncoding = 4; lastKnownFileType = sourcecode.swift; path = Configurator.swift; sourceTree = "<group>"; };
		A58E7D182872A57B0082D443 /* ThirdPartyConfigurator.swift */ = {isa = PBXFileReference; fileEncoding = 4; lastKnownFileType = sourcecode.swift; path = ThirdPartyConfigurator.swift; sourceTree = "<group>"; };
		A58E7D192872A57B0082D443 /* ApplicationConfigurator.swift */ = {isa = PBXFileReference; fileEncoding = 4; lastKnownFileType = sourcecode.swift; path = ApplicationConfigurator.swift; sourceTree = "<group>"; };
		A58E7D1B2872A57B0082D443 /* MigrationConfigurator.swift */ = {isa = PBXFileReference; fileEncoding = 4; lastKnownFileType = sourcecode.swift; path = MigrationConfigurator.swift; sourceTree = "<group>"; };
		A58E7D1C2872A57B0082D443 /* AppearanceConfigurator.swift */ = {isa = PBXFileReference; fileEncoding = 4; lastKnownFileType = sourcecode.swift; path = AppearanceConfigurator.swift; sourceTree = "<group>"; };
		A58E7D232872AB130082D443 /* MainViewController.swift */ = {isa = PBXFileReference; lastKnownFileType = sourcecode.swift; path = MainViewController.swift; sourceTree = "<group>"; };
		A58E7D342872D55F0082D443 /* ChatModule.swift */ = {isa = PBXFileReference; fileEncoding = 4; lastKnownFileType = sourcecode.swift; path = ChatModule.swift; sourceTree = "<group>"; };
		A58E7D352872D55F0082D443 /* ChatRouter.swift */ = {isa = PBXFileReference; fileEncoding = 4; lastKnownFileType = sourcecode.swift; path = ChatRouter.swift; sourceTree = "<group>"; };
		A58E7D362872D55F0082D443 /* ChatInteractor.swift */ = {isa = PBXFileReference; fileEncoding = 4; lastKnownFileType = sourcecode.swift; path = ChatInteractor.swift; sourceTree = "<group>"; };
		A58E7D372872D55F0082D443 /* ChatPresenter.swift */ = {isa = PBXFileReference; fileEncoding = 4; lastKnownFileType = sourcecode.swift; path = ChatPresenter.swift; sourceTree = "<group>"; };
		A58E7D382872D55F0082D443 /* ChatView.swift */ = {isa = PBXFileReference; fileEncoding = 4; lastKnownFileType = sourcecode.swift; path = ChatView.swift; sourceTree = "<group>"; };
		A58E7D3E2872E99A0082D443 /* TabPage.swift */ = {isa = PBXFileReference; lastKnownFileType = sourcecode.swift; path = TabPage.swift; sourceTree = "<group>"; };
		A58E7D422872EE320082D443 /* MessageView.swift */ = {isa = PBXFileReference; lastKnownFileType = sourcecode.swift; path = MessageView.swift; sourceTree = "<group>"; };
		A58E7D442872EE570082D443 /* ContentMessageView.swift */ = {isa = PBXFileReference; lastKnownFileType = sourcecode.swift; path = ContentMessageView.swift; sourceTree = "<group>"; };
		A58E7D472872EF610082D443 /* MessageViewModel.swift */ = {isa = PBXFileReference; lastKnownFileType = sourcecode.swift; path = MessageViewModel.swift; sourceTree = "<group>"; };
		A58EC615299D5C6400F3452A /* PlainButton.swift */ = {isa = PBXFileReference; lastKnownFileType = sourcecode.swift; path = PlainButton.swift; sourceTree = "<group>"; };
		A59CF4F5292F83D50031A42F /* DefaultSignerFactory.swift */ = {isa = PBXFileReference; lastKnownFileType = sourcecode.swift; path = DefaultSignerFactory.swift; sourceTree = "<group>"; };
		A5A0843B29D2F60A000B9B17 /* DefaultCryptoProvider.swift */ = {isa = PBXFileReference; lastKnownFileType = sourcecode.swift; path = DefaultCryptoProvider.swift; sourceTree = "<group>"; };
		A5A4FC722840C12C00BBEC1E /* UITests.xctest */ = {isa = PBXFileReference; explicitFileType = wrapper.cfbundle; includeInIndex = 0; path = UITests.xctest; sourceTree = BUILT_PRODUCTS_DIR; };
		A5A4FC762840C12C00BBEC1E /* RegressionTests.swift */ = {isa = PBXFileReference; lastKnownFileType = sourcecode.swift; path = RegressionTests.swift; sourceTree = "<group>"; };
		A5BB7F9E28B69B7100707FC6 /* SignCoordinator.swift */ = {isa = PBXFileReference; lastKnownFileType = sourcecode.swift; path = SignCoordinator.swift; sourceTree = "<group>"; };
		A5BB7FA028B69F3400707FC6 /* AuthCoordinator.swift */ = {isa = PBXFileReference; lastKnownFileType = sourcecode.swift; path = AuthCoordinator.swift; sourceTree = "<group>"; };
		A5BB7FA628B6A5F600707FC6 /* AuthView.swift */ = {isa = PBXFileReference; lastKnownFileType = sourcecode.swift; path = AuthView.swift; sourceTree = "<group>"; };
		A5BB7FA828B6A5FD00707FC6 /* AuthViewModel.swift */ = {isa = PBXFileReference; lastKnownFileType = sourcecode.swift; path = AuthViewModel.swift; sourceTree = "<group>"; };
		A5BB7FAC28B6AA7D00707FC6 /* QRCodeGenerator.swift */ = {isa = PBXFileReference; lastKnownFileType = sourcecode.swift; path = QRCodeGenerator.swift; sourceTree = "<group>"; };
		A5C20206287D9DEE007E3188 /* WelcomeModule.swift */ = {isa = PBXFileReference; lastKnownFileType = sourcecode.swift; path = WelcomeModule.swift; sourceTree = "<group>"; };
		A5C20207287D9DEE007E3188 /* WelcomePresenter.swift */ = {isa = PBXFileReference; lastKnownFileType = sourcecode.swift; path = WelcomePresenter.swift; sourceTree = "<group>"; };
		A5C20208287D9DEE007E3188 /* WelcomeRouter.swift */ = {isa = PBXFileReference; lastKnownFileType = sourcecode.swift; path = WelcomeRouter.swift; sourceTree = "<group>"; };
		A5C2020A287D9DEE007E3188 /* WelcomeView.swift */ = {isa = PBXFileReference; lastKnownFileType = sourcecode.swift; path = WelcomeView.swift; sourceTree = "<group>"; };
		A5C20214287E1FD8007E3188 /* ImportModule.swift */ = {isa = PBXFileReference; lastKnownFileType = sourcecode.swift; path = ImportModule.swift; sourceTree = "<group>"; };
		A5C20215287E1FD8007E3188 /* ImportPresenter.swift */ = {isa = PBXFileReference; lastKnownFileType = sourcecode.swift; path = ImportPresenter.swift; sourceTree = "<group>"; };
		A5C20216287E1FD8007E3188 /* ImportRouter.swift */ = {isa = PBXFileReference; lastKnownFileType = sourcecode.swift; path = ImportRouter.swift; sourceTree = "<group>"; };
		A5C20217287E1FD8007E3188 /* ImportInteractor.swift */ = {isa = PBXFileReference; lastKnownFileType = sourcecode.swift; path = ImportInteractor.swift; sourceTree = "<group>"; };
		A5C20218287E1FD8007E3188 /* ImportView.swift */ = {isa = PBXFileReference; lastKnownFileType = sourcecode.swift; path = ImportView.swift; sourceTree = "<group>"; };
		A5C20220287EA5B8007E3188 /* TextFieldView.swift */ = {isa = PBXFileReference; lastKnownFileType = sourcecode.swift; path = TextFieldView.swift; sourceTree = "<group>"; };
		A5C20222287EA7E2007E3188 /* BrandButton.swift */ = {isa = PBXFileReference; lastKnownFileType = sourcecode.swift; path = BrandButton.swift; sourceTree = "<group>"; };
		A5C20228287EB34C007E3188 /* AccountStorage.swift */ = {isa = PBXFileReference; lastKnownFileType = sourcecode.swift; path = AccountStorage.swift; sourceTree = "<group>"; };
		A5C2022A287EB89A007E3188 /* WelcomeInteractor.swift */ = {isa = PBXFileReference; lastKnownFileType = sourcecode.swift; path = WelcomeInteractor.swift; sourceTree = "<group>"; };
		A5C5153229BB7A6A004210BA /* InviteType.swift */ = {isa = PBXFileReference; lastKnownFileType = sourcecode.swift; path = InviteType.swift; sourceTree = "<group>"; };
		A5E03DED286464DB00888481 /* IntegrationTests.xctest */ = {isa = PBXFileReference; explicitFileType = wrapper.cfbundle; includeInIndex = 0; path = IntegrationTests.xctest; sourceTree = BUILT_PRODUCTS_DIR; };
		A5E03DF9286465C700888481 /* SignClientTests.swift */ = {isa = PBXFileReference; lastKnownFileType = sourcecode.swift; path = SignClientTests.swift; sourceTree = "<group>"; };
		A5E03DFC286465D100888481 /* Stubs.swift */ = {isa = PBXFileReference; lastKnownFileType = sourcecode.swift; path = Stubs.swift; sourceTree = "<group>"; };
		A5E03E02286466F400888481 /* ChatTests.swift */ = {isa = PBXFileReference; lastKnownFileType = sourcecode.swift; path = ChatTests.swift; sourceTree = "<group>"; };
		A5E03E1028646F8000888481 /* KeychainStorageMock.swift */ = {isa = PBXFileReference; fileEncoding = 4; lastKnownFileType = sourcecode.swift; path = KeychainStorageMock.swift; sourceTree = "<group>"; };
		A5E22D192840C62A00E36487 /* Engine.swift */ = {isa = PBXFileReference; lastKnownFileType = sourcecode.swift; path = Engine.swift; sourceTree = "<group>"; };
		A5E22D1B2840C85D00E36487 /* App.swift */ = {isa = PBXFileReference; lastKnownFileType = sourcecode.swift; path = App.swift; sourceTree = "<group>"; };
		A5E22D1D2840C8BF00E36487 /* RoutingEngine.swift */ = {isa = PBXFileReference; lastKnownFileType = sourcecode.swift; path = RoutingEngine.swift; sourceTree = "<group>"; };
		A5E22D1F2840C8C700E36487 /* DAppEngine.swift */ = {isa = PBXFileReference; lastKnownFileType = sourcecode.swift; path = DAppEngine.swift; sourceTree = "<group>"; };
		A5E22D212840C8D300E36487 /* WalletEngine.swift */ = {isa = PBXFileReference; lastKnownFileType = sourcecode.swift; path = WalletEngine.swift; sourceTree = "<group>"; };
		A5E22D232840C8DB00E36487 /* SafariEngine.swift */ = {isa = PBXFileReference; lastKnownFileType = sourcecode.swift; path = SafariEngine.swift; sourceTree = "<group>"; };
		A5E22D2B2840EAC300E36487 /* XCUIElement.swift */ = {isa = PBXFileReference; lastKnownFileType = sourcecode.swift; path = XCUIElement.swift; sourceTree = "<group>"; };
		A5E776B929F4362D00172091 /* AlertError.swift */ = {isa = PBXFileReference; lastKnownFileType = sourcecode.swift; path = AlertError.swift; sourceTree = "<group>"; };
		A5F48A0528E43D3F0034CBFB /* Configuration.xcconfig */ = {isa = PBXFileReference; lastKnownFileType = text.xcconfig; name = Configuration.xcconfig; path = ../Configuration.xcconfig; sourceTree = "<group>"; };
		A74D32B92A1E25AD00CB8536 /* QueryParameters.swift */ = {isa = PBXFileReference; lastKnownFileType = sourcecode.swift; path = QueryParameters.swift; sourceTree = "<group>"; };
		C55D347A295DD7140004314A /* AuthRequestModule.swift */ = {isa = PBXFileReference; lastKnownFileType = sourcecode.swift; path = AuthRequestModule.swift; sourceTree = "<group>"; };
		C55D347B295DD7140004314A /* AuthRequestPresenter.swift */ = {isa = PBXFileReference; lastKnownFileType = sourcecode.swift; path = AuthRequestPresenter.swift; sourceTree = "<group>"; };
		C55D347C295DD7140004314A /* AuthRequestRouter.swift */ = {isa = PBXFileReference; lastKnownFileType = sourcecode.swift; path = AuthRequestRouter.swift; sourceTree = "<group>"; };
		C55D347D295DD7140004314A /* AuthRequestInteractor.swift */ = {isa = PBXFileReference; lastKnownFileType = sourcecode.swift; path = AuthRequestInteractor.swift; sourceTree = "<group>"; };
		C55D347E295DD7140004314A /* AuthRequestView.swift */ = {isa = PBXFileReference; lastKnownFileType = sourcecode.swift; path = AuthRequestView.swift; sourceTree = "<group>"; };
		C55D3484295DD8CA0004314A /* PasteUriModule.swift */ = {isa = PBXFileReference; lastKnownFileType = sourcecode.swift; path = PasteUriModule.swift; sourceTree = "<group>"; };
		C55D3485295DD8CA0004314A /* PasteUriPresenter.swift */ = {isa = PBXFileReference; lastKnownFileType = sourcecode.swift; path = PasteUriPresenter.swift; sourceTree = "<group>"; };
		C55D3486295DD8CA0004314A /* PasteUriRouter.swift */ = {isa = PBXFileReference; lastKnownFileType = sourcecode.swift; path = PasteUriRouter.swift; sourceTree = "<group>"; };
		C55D3487295DD8CA0004314A /* PasteUriInteractor.swift */ = {isa = PBXFileReference; lastKnownFileType = sourcecode.swift; path = PasteUriInteractor.swift; sourceTree = "<group>"; };
		C55D3488295DD8CA0004314A /* PasteUriView.swift */ = {isa = PBXFileReference; lastKnownFileType = sourcecode.swift; path = PasteUriView.swift; sourceTree = "<group>"; };
		C55D348E295DFA750004314A /* WelcomeModule.swift */ = {isa = PBXFileReference; lastKnownFileType = sourcecode.swift; path = WelcomeModule.swift; sourceTree = "<group>"; };
		C55D348F295DFA750004314A /* WelcomePresenter.swift */ = {isa = PBXFileReference; lastKnownFileType = sourcecode.swift; path = WelcomePresenter.swift; sourceTree = "<group>"; };
		C55D3490295DFA750004314A /* WelcomeRouter.swift */ = {isa = PBXFileReference; lastKnownFileType = sourcecode.swift; path = WelcomeRouter.swift; sourceTree = "<group>"; };
		C55D3491295DFA750004314A /* WelcomeInteractor.swift */ = {isa = PBXFileReference; lastKnownFileType = sourcecode.swift; path = WelcomeInteractor.swift; sourceTree = "<group>"; };
		C55D3492295DFA750004314A /* WelcomeView.swift */ = {isa = PBXFileReference; lastKnownFileType = sourcecode.swift; path = WelcomeView.swift; sourceTree = "<group>"; };
		C55D349A2965BC2F0004314A /* TagsView.swift */ = {isa = PBXFileReference; lastKnownFileType = sourcecode.swift; path = TagsView.swift; sourceTree = "<group>"; };
		C55D34A92965FB750004314A /* SessionProposalModule.swift */ = {isa = PBXFileReference; lastKnownFileType = sourcecode.swift; path = SessionProposalModule.swift; sourceTree = "<group>"; };
		C55D34AA2965FB750004314A /* SessionProposalPresenter.swift */ = {isa = PBXFileReference; lastKnownFileType = sourcecode.swift; path = SessionProposalPresenter.swift; sourceTree = "<group>"; };
		C55D34AB2965FB750004314A /* SessionProposalRouter.swift */ = {isa = PBXFileReference; lastKnownFileType = sourcecode.swift; path = SessionProposalRouter.swift; sourceTree = "<group>"; };
		C55D34AC2965FB750004314A /* SessionProposalInteractor.swift */ = {isa = PBXFileReference; lastKnownFileType = sourcecode.swift; path = SessionProposalInteractor.swift; sourceTree = "<group>"; };
		C55D34AD2965FB750004314A /* SessionProposalView.swift */ = {isa = PBXFileReference; lastKnownFileType = sourcecode.swift; path = SessionProposalView.swift; sourceTree = "<group>"; };
		C56EE21B293F55ED004840D1 /* WalletApp.app */ = {isa = PBXFileReference; explicitFileType = wrapper.application; includeInIndex = 0; path = WalletApp.app; sourceTree = BUILT_PRODUCTS_DIR; };
		C56EE221293F55EE004840D1 /* Assets.xcassets */ = {isa = PBXFileReference; lastKnownFileType = folder.assetcatalog; path = Assets.xcassets; sourceTree = "<group>"; };
		C56EE22B293F5668004840D1 /* WalletView.swift */ = {isa = PBXFileReference; lastKnownFileType = sourcecode.swift; path = WalletView.swift; sourceTree = "<group>"; };
		C56EE22C293F5668004840D1 /* WalletPresenter.swift */ = {isa = PBXFileReference; lastKnownFileType = sourcecode.swift; path = WalletPresenter.swift; sourceTree = "<group>"; };
		C56EE22D293F5669004840D1 /* WalletModule.swift */ = {isa = PBXFileReference; lastKnownFileType = sourcecode.swift; path = WalletModule.swift; sourceTree = "<group>"; };
		C56EE22E293F5669004840D1 /* WalletRouter.swift */ = {isa = PBXFileReference; lastKnownFileType = sourcecode.swift; path = WalletRouter.swift; sourceTree = "<group>"; };
		C56EE22F293F5669004840D1 /* WalletInteractor.swift */ = {isa = PBXFileReference; lastKnownFileType = sourcecode.swift; path = WalletInteractor.swift; sourceTree = "<group>"; };
		C56EE237293F566B004840D1 /* ScanModule.swift */ = {isa = PBXFileReference; lastKnownFileType = sourcecode.swift; path = ScanModule.swift; sourceTree = "<group>"; };
		C56EE238293F566B004840D1 /* ScanInteractor.swift */ = {isa = PBXFileReference; lastKnownFileType = sourcecode.swift; path = ScanInteractor.swift; sourceTree = "<group>"; };
		C56EE239293F566B004840D1 /* ScanRouter.swift */ = {isa = PBXFileReference; lastKnownFileType = sourcecode.swift; path = ScanRouter.swift; sourceTree = "<group>"; };
		C56EE23A293F566B004840D1 /* ScanView.swift */ = {isa = PBXFileReference; lastKnownFileType = sourcecode.swift; path = ScanView.swift; sourceTree = "<group>"; };
		C56EE23B293F566C004840D1 /* ScanPresenter.swift */ = {isa = PBXFileReference; lastKnownFileType = sourcecode.swift; path = ScanPresenter.swift; sourceTree = "<group>"; };
		C56EE23D293F566C004840D1 /* ScanTargetView.swift */ = {isa = PBXFileReference; lastKnownFileType = sourcecode.swift; path = ScanTargetView.swift; sourceTree = "<group>"; };
		C56EE23E293F566C004840D1 /* ScanQR.swift */ = {isa = PBXFileReference; lastKnownFileType = sourcecode.swift; path = ScanQR.swift; sourceTree = "<group>"; };
		C56EE23F293F566C004840D1 /* ScanQRView.swift */ = {isa = PBXFileReference; lastKnownFileType = sourcecode.swift; path = ScanQRView.swift; sourceTree = "<group>"; };
		C56EE25D293F56D6004840D1 /* InputConfig.swift */ = {isa = PBXFileReference; lastKnownFileType = sourcecode.swift; path = InputConfig.swift; sourceTree = "<group>"; };
		C56EE264293F56D6004840D1 /* SceneViewController.swift */ = {isa = PBXFileReference; lastKnownFileType = sourcecode.swift; path = SceneViewController.swift; sourceTree = "<group>"; };
		C56EE268293F56D6004840D1 /* Color.swift */ = {isa = PBXFileReference; lastKnownFileType = sourcecode.swift; path = Color.swift; sourceTree = "<group>"; };
		C56EE26A293F56D6004840D1 /* String.swift */ = {isa = PBXFileReference; lastKnownFileType = sourcecode.swift; path = String.swift; sourceTree = "<group>"; };
		C56EE26B293F56D6004840D1 /* UIColor.swift */ = {isa = PBXFileReference; lastKnownFileType = sourcecode.swift; path = UIColor.swift; sourceTree = "<group>"; };
		C56EE26C293F56D6004840D1 /* UIViewController.swift */ = {isa = PBXFileReference; lastKnownFileType = sourcecode.swift; path = UIViewController.swift; sourceTree = "<group>"; };
		C56EE26E293F56D7004840D1 /* View.swift */ = {isa = PBXFileReference; lastKnownFileType = sourcecode.swift; path = View.swift; sourceTree = "<group>"; };
		C56EE27F293F5757004840D1 /* AppDelegate.swift */ = {isa = PBXFileReference; lastKnownFileType = sourcecode.swift; path = AppDelegate.swift; sourceTree = "<group>"; };
		C56EE280293F5757004840D1 /* Application.swift */ = {isa = PBXFileReference; lastKnownFileType = sourcecode.swift; path = Application.swift; sourceTree = "<group>"; };
		C56EE281293F5757004840D1 /* SceneDelegate.swift */ = {isa = PBXFileReference; lastKnownFileType = sourcecode.swift; path = SceneDelegate.swift; sourceTree = "<group>"; };
		C56EE283293F5757004840D1 /* MigrationConfigurator.swift */ = {isa = PBXFileReference; lastKnownFileType = sourcecode.swift; path = MigrationConfigurator.swift; sourceTree = "<group>"; };
		C56EE284293F5757004840D1 /* ApplicationConfigurator.swift */ = {isa = PBXFileReference; lastKnownFileType = sourcecode.swift; path = ApplicationConfigurator.swift; sourceTree = "<group>"; };
		C56EE285293F5757004840D1 /* Configurator.swift */ = {isa = PBXFileReference; lastKnownFileType = sourcecode.swift; path = Configurator.swift; sourceTree = "<group>"; };
		C56EE286293F5757004840D1 /* ThirdPartyConfigurator.swift */ = {isa = PBXFileReference; lastKnownFileType = sourcecode.swift; path = ThirdPartyConfigurator.swift; sourceTree = "<group>"; };
		C56EE287293F5757004840D1 /* AppearanceConfigurator.swift */ = {isa = PBXFileReference; lastKnownFileType = sourcecode.swift; path = AppearanceConfigurator.swift; sourceTree = "<group>"; };
		C56EE29F293F5C4F004840D1 /* Info.plist */ = {isa = PBXFileReference; lastKnownFileType = text.plist.xml; path = Info.plist; sourceTree = "<group>"; };
		C56EE2A2293F6BAF004840D1 /* UIPasteboardWrapper.swift */ = {isa = PBXFileReference; lastKnownFileType = sourcecode.swift; path = UIPasteboardWrapper.swift; sourceTree = "<group>"; };
		C5B2F6F12970511B000DBA0E /* SessionRequestModule.swift */ = {isa = PBXFileReference; lastKnownFileType = sourcecode.swift; path = SessionRequestModule.swift; sourceTree = "<group>"; };
		C5B2F6F22970511B000DBA0E /* SessionRequestPresenter.swift */ = {isa = PBXFileReference; lastKnownFileType = sourcecode.swift; path = SessionRequestPresenter.swift; sourceTree = "<group>"; };
		C5B2F6F32970511B000DBA0E /* SessionRequestRouter.swift */ = {isa = PBXFileReference; lastKnownFileType = sourcecode.swift; path = SessionRequestRouter.swift; sourceTree = "<group>"; };
		C5B2F6F42970511B000DBA0E /* SessionRequestInteractor.swift */ = {isa = PBXFileReference; lastKnownFileType = sourcecode.swift; path = SessionRequestInteractor.swift; sourceTree = "<group>"; };
		C5B2F6F52970511B000DBA0E /* SessionRequestView.swift */ = {isa = PBXFileReference; lastKnownFileType = sourcecode.swift; path = SessionRequestView.swift; sourceTree = "<group>"; };
		C5F32A2B2954814200A6476E /* ConnectionDetailsModule.swift */ = {isa = PBXFileReference; lastKnownFileType = sourcecode.swift; path = ConnectionDetailsModule.swift; sourceTree = "<group>"; };
		C5F32A2D2954814A00A6476E /* ConnectionDetailsRouter.swift */ = {isa = PBXFileReference; lastKnownFileType = sourcecode.swift; path = ConnectionDetailsRouter.swift; sourceTree = "<group>"; };
		C5F32A2F2954816100A6476E /* ConnectionDetailsInteractor.swift */ = {isa = PBXFileReference; lastKnownFileType = sourcecode.swift; path = ConnectionDetailsInteractor.swift; sourceTree = "<group>"; };
		C5F32A312954816C00A6476E /* ConnectionDetailsPresenter.swift */ = {isa = PBXFileReference; lastKnownFileType = sourcecode.swift; path = ConnectionDetailsPresenter.swift; sourceTree = "<group>"; };
		C5F32A332954817600A6476E /* ConnectionDetailsView.swift */ = {isa = PBXFileReference; lastKnownFileType = sourcecode.swift; path = ConnectionDetailsView.swift; sourceTree = "<group>"; };
		C5F32A352954FE3C00A6476E /* Colors.xcassets */ = {isa = PBXFileReference; lastKnownFileType = folder.assetcatalog; path = Colors.xcassets; sourceTree = "<group>"; };
		CF1A593029E5873D00AAC16B /* EchoUITests.xctest */ = {isa = PBXFileReference; explicitFileType = wrapper.cfbundle; includeInIndex = 0; path = EchoUITests.xctest; sourceTree = BUILT_PRODUCTS_DIR; };
		CF1A593A29E5876600AAC16B /* XCUIElement.swift */ = {isa = PBXFileReference; fileEncoding = 4; lastKnownFileType = sourcecode.swift; path = XCUIElement.swift; sourceTree = "<group>"; };
		CF1A593C29E5876600AAC16B /* PushNotificationTests.swift */ = {isa = PBXFileReference; fileEncoding = 4; lastKnownFileType = sourcecode.swift; path = PushNotificationTests.swift; sourceTree = "<group>"; };
		CF1A593F29E5876600AAC16B /* Engine.swift */ = {isa = PBXFileReference; fileEncoding = 4; lastKnownFileType = sourcecode.swift; path = Engine.swift; sourceTree = "<group>"; };
		CF1A594029E5876600AAC16B /* WalletEngine.swift */ = {isa = PBXFileReference; fileEncoding = 4; lastKnownFileType = sourcecode.swift; path = WalletEngine.swift; sourceTree = "<group>"; };
		CF1A594229E5876600AAC16B /* DAppEngine.swift */ = {isa = PBXFileReference; fileEncoding = 4; lastKnownFileType = sourcecode.swift; path = DAppEngine.swift; sourceTree = "<group>"; };
		CF1A594329E5876600AAC16B /* RoutingEngine.swift */ = {isa = PBXFileReference; fileEncoding = 4; lastKnownFileType = sourcecode.swift; path = RoutingEngine.swift; sourceTree = "<group>"; };
		CF1A594429E5876600AAC16B /* App.swift */ = {isa = PBXFileReference; fileEncoding = 4; lastKnownFileType = sourcecode.swift; path = App.swift; sourceTree = "<group>"; };
		CF6704DE29E59DDC003326A4 /* XCUIElementQuery.swift */ = {isa = PBXFileReference; lastKnownFileType = sourcecode.swift; path = XCUIElementQuery.swift; sourceTree = "<group>"; };
		CF6704E029E5A014003326A4 /* XCTestCase.swift */ = {isa = PBXFileReference; lastKnownFileType = sourcecode.swift; path = XCTestCase.swift; sourceTree = "<group>"; };
		CF79389D29EDD9DC00441B4F /* RelayIntegrationTests.xctestplan */ = {isa = PBXFileReference; lastKnownFileType = text; path = RelayIntegrationTests.xctestplan; sourceTree = "<group>"; };
/* End PBXFileReference section */

/* Begin PBXFrameworksBuildPhase section */
		844749F029B9E5B9005F520B /* Frameworks */ = {
			isa = PBXFrameworksBuildPhase;
			buildActionMask = 2147483647;
			files = (
				844749FD29B9E6B2005F520B /* WalletConnectNetworking in Frameworks */,
			);
			runOnlyForDeploymentPostprocessing = 0;
		};
		84CE641927981DED00142511 /* Frameworks */ = {
			isa = PBXFrameworksBuildPhase;
			buildActionMask = 2147483647;
			files = (
				8448F1D427E4726F0000B866 /* WalletConnect in Frameworks */,
				A54195A52934E83F0035AD19 /* Web3 in Frameworks */,
				84E6B8652981720400428BAF /* WalletConnectPush in Frameworks */,
<<<<<<< HEAD
=======
				CF140F2D2A2A288D00BEB791 /* Web3Modal in Frameworks */,
				A5D85228286333E300DAF5C3 /* Starscream in Frameworks */,
>>>>>>> 3894cc16
				A573C53929EC365000E3CBFD /* HDWalletKit in Frameworks */,
				A5BB7FA328B6A50400707FC6 /* WalletConnectAuth in Frameworks */,
			);
			runOnlyForDeploymentPostprocessing = 0;
		};
		84E6B84429787A8000428BAF /* Frameworks */ = {
			isa = PBXFrameworksBuildPhase;
			buildActionMask = 2147483647;
			files = (
				84E6B86329816A7900428BAF /* WalletConnectPush in Frameworks */,
			);
			runOnlyForDeploymentPostprocessing = 0;
		};
		A58E7CE528729F550082D443 /* Frameworks */ = {
			isa = PBXFrameworksBuildPhase;
			buildActionMask = 2147483647;
			files = (
				CF9C7E4A2A01802F0037C006 /* Web3Modal in Frameworks */,
				A58EC618299D665A00F3452A /* Web3Inbox in Frameworks */,
				A5629AEA2877F2D600094373 /* WalletConnectChat in Frameworks */,
				A561C80029DF32CE00DF540D /* HDWalletKit in Frameworks */,
				A59FAEC928B7B93A002BB66F /* Web3 in Frameworks */,
				A59F877628B5462900A9CD80 /* WalletConnectAuth in Frameworks */,
				A58EC611299D57B800F3452A /* AsyncButton in Frameworks */,
			);
			runOnlyForDeploymentPostprocessing = 0;
		};
		A5A4FC6F2840C12C00BBEC1E /* Frameworks */ = {
			isa = PBXFrameworksBuildPhase;
			buildActionMask = 2147483647;
			files = (
			);
			runOnlyForDeploymentPostprocessing = 0;
		};
		A5E03DEA286464DB00888481 /* Frameworks */ = {
			isa = PBXFrameworksBuildPhase;
			buildActionMask = 2147483647;
			files = (
				A5E03DFF2864662500888481 /* WalletConnect in Frameworks */,
				A561C80529DFCD4500DF540D /* WalletConnectSync in Frameworks */,
<<<<<<< HEAD
=======
				A5E03DF52864651200888481 /* Starscream in Frameworks */,
				A50DF19D2A25084A0036EA6C /* WalletConnectHistory in Frameworks */,
>>>>>>> 3894cc16
				847CF3AF28E3141700F1D760 /* WalletConnectPush in Frameworks */,
				A5C8BE85292FE20B006CC85C /* Web3 in Frameworks */,
				84DDB4ED28ABB663003D66ED /* WalletConnectAuth in Frameworks */,
				C5DD5BE1294E09E3008FD3A4 /* Web3Wallet in Frameworks */,
				A573C53B29EC365800E3CBFD /* HDWalletKit in Frameworks */,
				A5E03E01286466EA00888481 /* WalletConnectChat in Frameworks */,
			);
			runOnlyForDeploymentPostprocessing = 0;
		};
		C56EE218293F55ED004840D1 /* Frameworks */ = {
			isa = PBXFrameworksBuildPhase;
			buildActionMask = 2147483647;
			files = (
				A573C53D29EC366500E3CBFD /* HDWalletKit in Frameworks */,
				C56EE27D293F56F8004840D1 /* WalletConnectChat in Frameworks */,
				C5133A78294125CC00A8314C /* Web3 in Frameworks */,
				84536D7429EEBCF0008EA8DB /* Web3Inbox in Frameworks */,
				C5B2F7052970573D000DBA0E /* SolanaSwift in Frameworks */,
				C55D349929630D440004314A /* Web3Wallet in Frameworks */,
				84E6B85429787AAE00428BAF /* WalletConnectPush in Frameworks */,
				C56EE27B293F56F8004840D1 /* WalletConnectAuth in Frameworks */,
			);
			runOnlyForDeploymentPostprocessing = 0;
		};
		CF1A592D29E5873D00AAC16B /* Frameworks */ = {
			isa = PBXFrameworksBuildPhase;
			buildActionMask = 2147483647;
			files = (
			);
			runOnlyForDeploymentPostprocessing = 0;
		};
/* End PBXFrameworksBuildPhase section */

/* Begin PBXGroup section */
		764E1D3326F8D3FC00A1FB15 = {
			isa = PBXGroup;
			children = (
				CF79389D29EDD9DC00441B4F /* RelayIntegrationTests.xctestplan */,
				845AA7D929BA1EBA00F33739 /* IntegrationTests.xctestplan */,
				845AA7DC29BB424800F33739 /* SmokeTests.xctestplan */,
				A5A8E479293A1C4400FEB97D /* Shared */,
				A5F48A0528E43D3F0034CBFB /* Configuration.xcconfig */,
				84CE6453279FFE1100142511 /* Wallet.entitlements */,
				84CE641D27981DED00142511 /* DApp */,
				A5A4FC732840C12C00BBEC1E /* UITests */,
				A5E03DEE286464DB00888481 /* IntegrationTests */,
				A58E7CE928729F550082D443 /* Showcase */,
				C56EE21C293F55ED004840D1 /* WalletApp */,
				84E6B84829787A8000428BAF /* PNDecryptionService */,
				844749F429B9E5B9005F520B /* RelayIntegrationTests */,
				CF1A593129E5873D00AAC16B /* EchoUITests */,
				764E1D3D26F8D3FC00A1FB15 /* Products */,
				764E1D5326F8DAC800A1FB15 /* Frameworks */,
				764E1D5626F8DB6000A1FB15 /* WalletConnectSwiftV2 */,
			);
			sourceTree = "<group>";
		};
		764E1D3D26F8D3FC00A1FB15 /* Products */ = {
			isa = PBXGroup;
			children = (
				84CE641C27981DED00142511 /* DApp.app */,
				A5A4FC722840C12C00BBEC1E /* UITests.xctest */,
				A5E03DED286464DB00888481 /* IntegrationTests.xctest */,
				A58E7CE828729F550082D443 /* Showcase.app */,
				C56EE21B293F55ED004840D1 /* WalletApp.app */,
				84E6B84729787A8000428BAF /* PNDecryptionService.appex */,
				844749F329B9E5B9005F520B /* RelayIntegrationTests.xctest */,
				CF1A593029E5873D00AAC16B /* EchoUITests.xctest */,
			);
			name = Products;
			sourceTree = "<group>";
		};
		764E1D5326F8DAC800A1FB15 /* Frameworks */ = {
			isa = PBXGroup;
			children = (
				764E1D5526F8DADE00A1FB15 /* WalletConnectSwiftV2 */,
				764E1D5426F8DAC800A1FB15 /* Package.swift */,
			);
			name = Frameworks;
			sourceTree = "<group>";
		};
		767DC83328997F7600080FA9 /* Helpers */ = {
			isa = PBXGroup;
			children = (
				A50C036428AAD32200FE72D3 /* ClientDelegate.swift */,
				767DC83428997F8E00080FA9 /* EthSendTransaction.swift */,
				84AA01DA28CF0CD7005D48D8 /* XCTest.swift */,
			);
			path = Helpers;
			sourceTree = "<group>";
		};
		844749F429B9E5B9005F520B /* RelayIntegrationTests */ = {
			isa = PBXGroup;
			children = (
				844749F529B9E5B9005F520B /* RelayClientEndToEndTests.swift */,
			);
			path = RelayIntegrationTests;
			sourceTree = "<group>";
		};
		84536D6C29EEAE0D008EA8DB /* Web3Inbox */ = {
			isa = PBXGroup;
			children = (
				84536D6D29EEAE1F008EA8DB /* Web3InboxModule.swift */,
				84536D6F29EEAE28008EA8DB /* Web3InboxRouter.swift */,
				84536D7129EEAE32008EA8DB /* Web3InboxViewController.swift */,
			);
			path = Web3Inbox;
			sourceTree = "<group>";
		};
		847BD1DB2989493F00076C90 /* Main */ = {
			isa = PBXGroup;
			children = (
				847BD1D32989492500076C90 /* MainModule.swift */,
				847BD1D42989492500076C90 /* MainPresenter.swift */,
				84310D04298BC980000C15B6 /* MainInteractor.swift */,
				847BD1D52989492500076C90 /* MainRouter.swift */,
				847BD1D12989492500076C90 /* MainViewController.swift */,
				847BD1DE2989495C00076C90 /* Model */,
			);
			path = Main;
			sourceTree = "<group>";
		};
		847BD1DE2989495C00076C90 /* Model */ = {
			isa = PBXGroup;
			children = (
				847BD1DC2989494F00076C90 /* TabPage.swift */,
			);
			path = Model;
			sourceTree = "<group>";
		};
		847BD1E9298A807000076C90 /* Notifications */ = {
			isa = PBXGroup;
			children = (
				847BD1DF298A806800076C90 /* NotificationsModule.swift */,
				847BD1E0298A806800076C90 /* NotificationsPresenter.swift */,
				847BD1E1298A806800076C90 /* NotificationsRouter.swift */,
				847BD1E2298A806800076C90 /* NotificationsInteractor.swift */,
				847BD1E3298A806800076C90 /* NotificationsView.swift */,
				847BD1EC298A87C300076C90 /* Models */,
			);
			path = Notifications;
			sourceTree = "<group>";
		};
		847BD1EC298A87C300076C90 /* Models */ = {
			isa = PBXGroup;
			children = (
				847BD1EA298A87AB00076C90 /* SubscriptionsViewModel.swift */,
			);
			path = Models;
			sourceTree = "<group>";
		};
		849D7A91292E2115006A2BD4 /* Push */ = {
			isa = PBXGroup;
			children = (
				849D7A92292E2169006A2BD4 /* PushTests.swift */,
			);
			path = Push;
			sourceTree = "<group>";
		};
		84B815592991217F00FAD54E /* PushMessages */ = {
			isa = PBXGroup;
			children = (
				84B8154F2991217900FAD54E /* PushMessagesModule.swift */,
				84B815502991217900FAD54E /* PushMessagesPresenter.swift */,
				84B815512991217900FAD54E /* PushMessagesRouter.swift */,
				84B815522991217900FAD54E /* PushMessagesInteractor.swift */,
				84B815532991217900FAD54E /* PushMessagesView.swift */,
				84B8155C2992A19200FAD54E /* Models */,
			);
			path = PushMessages;
			sourceTree = "<group>";
		};
		84B8155C2992A19200FAD54E /* Models */ = {
			isa = PBXGroup;
			children = (
				84B8155A2992A18D00FAD54E /* PushMessageViewModel.swift */,
			);
			path = Models;
			sourceTree = "<group>";
		};
		84CB43D429B9FC88004DDA31 /* Tests */ = {
			isa = PBXGroup;
			children = (
				A5E03E1028646F8000888481 /* KeychainStorageMock.swift */,
				A518B31328E33A6500A2CE93 /* InputConfig.swift */,
			);
			path = Tests;
			sourceTree = "<group>";
		};
		84CE641D27981DED00142511 /* DApp */ = {
			isa = PBXGroup;
			children = (
				A5BB7FAB28B6AA7100707FC6 /* Common */,
				84CE641E27981DED00142511 /* AppDelegate.swift */,
				84CE642027981DED00142511 /* SceneDelegate.swift */,
				A5BB7FAA28B6A64A00707FC6 /* Sign */,
				A5BB7FA528B6A5DC00707FC6 /* Auth */,
				84CE642727981DF000142511 /* Assets.xcassets */,
				84CE642927981DF000142511 /* LaunchScreen.storyboard */,
				84CE642C27981DF000142511 /* Info.plist */,
			);
			path = DApp;
			sourceTree = "<group>";
		};
		84CE6449279EA1E600142511 /* AccountRequest */ = {
			isa = PBXGroup;
			children = (
				84CE6447279AE68600142511 /* AccountRequestViewController.swift */,
				84CE644A279EA1FA00142511 /* AccountRequestView.swift */,
			);
			path = AccountRequest;
			sourceTree = "<group>";
		};
		84CE644C279ED2EC00142511 /* SelectChain */ = {
			isa = PBXGroup;
			children = (
				84CE6443279AB5AD00142511 /* SelectChainViewController.swift */,
				84CE644D279ED2FF00142511 /* SelectChainView.swift */,
			);
			path = SelectChain;
			sourceTree = "<group>";
		};
		84CE644F279ED3FB00142511 /* Accounts */ = {
			isa = PBXGroup;
			children = (
				761C649926FB7ABB004239D1 /* AccountsViewController.swift */,
				7603D74C2703429A00DD27A2 /* AccountsView.swift */,
			);
			path = Accounts;
			sourceTree = "<group>";
		};
		84CE6450279ED41D00142511 /* Connect */ = {
			isa = PBXGroup;
			children = (
				84CE643C2798322600142511 /* ConnectViewController.swift */,
				84CE6451279ED42B00142511 /* ConnectView.swift */,
			);
			path = Connect;
			sourceTree = "<group>";
		};
		84CEC64728D8A98900D081A8 /* Pairing */ = {
			isa = PBXGroup;
			children = (
				84CEC64528D89D6B00D081A8 /* PairingTests.swift */,
			);
			path = Pairing;
			sourceTree = "<group>";
		};
		84D2A66728A4F5260088AE09 /* Auth */ = {
			isa = PBXGroup;
			children = (
				A58A1ECA29BF457800A82A20 /* ENS */,
				A54195992934BFDD0035AD19 /* Signer */,
				84D2A66528A4F51E0088AE09 /* AuthTests.swift */,
			);
			path = Auth;
			sourceTree = "<group>";
		};
		84E6B84829787A8000428BAF /* PNDecryptionService */ = {
			isa = PBXGroup;
			children = (
				84DB38F129828A7F00BFEE37 /* PNDecryptionService.entitlements */,
				849A4F19298281F100E61ACE /* PNDecryptionServiceRelease.entitlements */,
				84E6B84929787A8000428BAF /* NotificationService.swift */,
				84E6B84B29787A8000428BAF /* Info.plist */,
			);
			path = PNDecryptionService;
			sourceTree = "<group>";
		};
		84E6B8592981625A00428BAF /* PushRequest */ = {
			isa = PBXGroup;
			children = (
				84E6B8572981624F00428BAF /* PushRequestModule.swift */,
				84E6B85A298162EF00428BAF /* PushRequestPresenter.swift */,
				84E6B85C298162F700428BAF /* PushRequestRouter.swift */,
				84E6B85E2981630000428BAF /* PushRequestInteractor.swift */,
				84E6B8602981630C00428BAF /* PushRequestView.swift */,
			);
			path = PushRequest;
			sourceTree = "<group>";
		};
		A50F3944288005A700064555 /* Types */ = {
			isa = PBXGroup;
			children = (
				A50F3945288005B200064555 /* Types.swift */,
			);
			path = Types;
			sourceTree = "<group>";
		};
		A5321C292A25035A006CADC3 /* History */ = {
			isa = PBXGroup;
			children = (
				A5321C2A2A250367006CADC3 /* HistoryTests.swift */,
			);
			path = History;
			sourceTree = "<group>";
		};
		A54195992934BFDD0035AD19 /* Signer */ = {
			isa = PBXGroup;
			children = (
				A541959A2934BFEF0035AD19 /* CacaoSignerTests.swift */,
				A541959D2934BFEF0035AD19 /* EIP191VerifierTests.swift */,
				A541959C2934BFEF0035AD19 /* EIP1271VerifierTests.swift */,
				A541959B2934BFEF0035AD19 /* SignerTests.swift */,
				A507BE1929E8032E0038EF70 /* EIP55Tests.swift */,
			);
			path = Signer;
			sourceTree = "<group>";
		};
		A561C80129DFCCD300DF540D /* Sync */ = {
			isa = PBXGroup;
			children = (
				A561C80229DFCCDC00DF540D /* SyncTests.swift */,
				A573C53629EC34A600E3CBFD /* SyncDerivationServiceTests.swift */,
			);
			path = Sync;
			sourceTree = "<group>";
		};
		A5629AA42876A19D00094373 /* DomainLayer */ = {
			isa = PBXGroup;
			children = (
				A5C20227287EB342007E3188 /* AccountStorage */,
				A5629AEB2877F69C00094373 /* Chat */,
			);
			path = DomainLayer;
			sourceTree = "<group>";
		};
		A5629AB72876CBA700094373 /* ChatList */ = {
			isa = PBXGroup;
			children = (
				A5629AE5287729EF00094373 /* Models */,
				A5629AB82876CBC000094373 /* ChatListModule.swift */,
				A5629AB92876CBC000094373 /* ChatListPresenter.swift */,
				A5629ABA2876CBC000094373 /* ChatListRouter.swift */,
				A5629ABB2876CBC000094373 /* ChatListInteractor.swift */,
				A5629ABC2876CBC000094373 /* ChatListView.swift */,
			);
			path = ChatList;
			sourceTree = "<group>";
		};
		A5629ACD2876CC4A00094373 /* Invite */ = {
			isa = PBXGroup;
			children = (
				A5629ACE2876CC5700094373 /* InviteModule.swift */,
				A5629ACF2876CC5700094373 /* InvitePresenter.swift */,
				A5629AD02876CC5700094373 /* InviteRouter.swift */,
				A5629AD12876CC5700094373 /* InviteInteractor.swift */,
				A5629AD22876CC5700094373 /* InviteView.swift */,
			);
			path = Invite;
			sourceTree = "<group>";
		};
		A5629AD82876CC5B00094373 /* InviteList */ = {
			isa = PBXGroup;
			children = (
				A5629AE6287729F800094373 /* Models */,
				A5629AD92876CC6E00094373 /* InviteListModule.swift */,
				A5629ADA2876CC6E00094373 /* InviteListPresenter.swift */,
				A5629ADB2876CC6E00094373 /* InviteListRouter.swift */,
				A5629ADC2876CC6E00094373 /* InviteListInteractor.swift */,
				A5629ADD2876CC6E00094373 /* InviteListView.swift */,
			);
			path = InviteList;
			sourceTree = "<group>";
		};
		A5629AE5287729EF00094373 /* Models */ = {
			isa = PBXGroup;
			children = (
				A5629AE32876E6D200094373 /* ThreadViewModel.swift */,
				A5E776B929F4362D00172091 /* AlertError.swift */,
			);
			path = Models;
			sourceTree = "<group>";
		};
		A5629AE6287729F800094373 /* Models */ = {
			isa = PBXGroup;
			children = (
				A5629AE728772A0100094373 /* InviteViewModel.swift */,
				A5C5153229BB7A6A004210BA /* InviteType.swift */,
			);
			path = Models;
			sourceTree = "<group>";
		};
		A5629AEB2877F69C00094373 /* Chat */ = {
			isa = PBXGroup;
			children = (
				A5417BBD299BFC3E00B469F3 /* ImportAccount.swift */,
				A5629AA82876A23100094373 /* ChatService.swift */,
			);
			path = Chat;
			sourceTree = "<group>";
		};
		A574B3592964570000C2BB91 /* Web3Inbox */ = {
			isa = PBXGroup;
			children = (
				A518A98529683FB60035247E /* Web3InboxModule.swift */,
				A518A98629683FB60035247E /* Web3InboxRouter.swift */,
				A518A98429683FB60035247E /* Web3InboxViewController.swift */,
			);
			path = Web3Inbox;
			sourceTree = "<group>";
		};
		A578FA332873049400AA7720 /* Style */ = {
			isa = PBXGroup;
			children = (
				A578FA34287304A300AA7720 /* Color.swift */,
			);
			path = Style;
			sourceTree = "<group>";
		};
		A578FA3A2874001100AA7720 /* UIKit */ = {
			isa = PBXGroup;
			children = (
				A58E7D142872A5410082D443 /* UIViewController.swift */,
				A58E7D022872A1630082D443 /* String.swift */,
				A578FA362873D8EE00AA7720 /* UIColor.swift */,
			);
			path = UIKit;
			sourceTree = "<group>";
		};
		A578FA3B2874001900AA7720 /* SwiftUI */ = {
			isa = PBXGroup;
			children = (
				A578FA3C2874002400AA7720 /* View.swift */,
			);
			path = SwiftUI;
			sourceTree = "<group>";
		};
		A57E71A4291CF73300325797 /* Signer */ = {
			isa = PBXGroup;
			children = (
				84F568C1279582D200D0A289 /* Signer.swift */,
				A57E71A5291CF76400325797 /* ETHSigner.swift */,
				A57E71A7291CF8A500325797 /* SOLSigner.swift */,
			);
			path = Signer;
			sourceTree = "<group>";
		};
		A58A1ECA29BF457800A82A20 /* ENS */ = {
			isa = PBXGroup;
			children = (
				A58A1ECB29BF458600A82A20 /* ENSResolverTests.swift */,
			);
			path = ENS;
			sourceTree = "<group>";
		};
		A58E7CE928729F550082D443 /* Showcase */ = {
			isa = PBXGroup;
			children = (
				A58E7D052872A4330082D443 /* Classes */,
				A58E7CFD2872A0F80082D443 /* Common */,
				A58E7CFC28729F9E0082D443 /* Other */,
			);
			path = Showcase;
			sourceTree = "<group>";
		};
		A58E7CFC28729F9E0082D443 /* Other */ = {
			isa = PBXGroup;
			children = (
				A58E7CF328729F550082D443 /* Assets.xcassets */,
				A58E7CF528729F550082D443 /* LaunchScreen.storyboard */,
				A58E7CF828729F550082D443 /* Info.plist */,
			);
			path = Other;
			sourceTree = "<group>";
		};
		A58E7CFD2872A0F80082D443 /* Common */ = {
			isa = PBXGroup;
			children = (
				A51AC0DE28E4379F001BACF9 /* InputConfig.swift */,
				A50F3944288005A700064555 /* Types */,
				A5C2021F287EA5AF007E3188 /* Components */,
				A578FA332873049400AA7720 /* Style */,
				A58E7D012872A1430082D443 /* Extensions */,
				A58E7CFE2872A1050082D443 /* VIPER */,
			);
			path = Common;
			sourceTree = "<group>";
		};
		A58E7CFE2872A1050082D443 /* VIPER */ = {
			isa = PBXGroup;
			children = (
				A58E7CFF2872A1050082D443 /* SceneViewController.swift */,
			);
			path = VIPER;
			sourceTree = "<group>";
		};
		A58E7D012872A1430082D443 /* Extensions */ = {
			isa = PBXGroup;
			children = (
				A578FA3B2874001900AA7720 /* SwiftUI */,
				A578FA3A2874001100AA7720 /* UIKit */,
			);
			path = Extensions;
			sourceTree = "<group>";
		};
		A58E7D052872A4330082D443 /* Classes */ = {
			isa = PBXGroup;
			children = (
				A5629AA42876A19D00094373 /* DomainLayer */,
				A58E7D112872A49E0082D443 /* ApplicationLayer */,
				A58E7D062872A4390082D443 /* PresentationLayer */,
			);
			path = Classes;
			sourceTree = "<group>";
		};
		A58E7D062872A4390082D443 /* PresentationLayer */ = {
			isa = PBXGroup;
			children = (
				A574B3592964570000C2BB91 /* Web3Inbox */,
				A59F876828B53E6400A9CD80 /* Chat */,
			);
			path = PresentationLayer;
			sourceTree = "<group>";
		};
		A58E7D112872A49E0082D443 /* ApplicationLayer */ = {
			isa = PBXGroup;
			children = (
				A58E7D162872A57B0082D443 /* Configurator */,
				A58E7D122872A4A80082D443 /* Application.swift */,
				A58E7CEA28729F550082D443 /* AppDelegate.swift */,
				A58E7CEC28729F550082D443 /* SceneDelegate.swift */,
			);
			path = ApplicationLayer;
			sourceTree = "<group>";
		};
		A58E7D162872A57B0082D443 /* Configurator */ = {
			isa = PBXGroup;
			children = (
				A58E7D172872A57B0082D443 /* Configurator.swift */,
				A58E7D182872A57B0082D443 /* ThirdPartyConfigurator.swift */,
				A58E7D192872A57B0082D443 /* ApplicationConfigurator.swift */,
				A58E7D1B2872A57B0082D443 /* MigrationConfigurator.swift */,
				A58E7D1C2872A57B0082D443 /* AppearanceConfigurator.swift */,
			);
			path = Configurator;
			sourceTree = "<group>";
		};
		A58E7D282872D52A0082D443 /* Main */ = {
			isa = PBXGroup;
			children = (
				A58E7D402872E9A10082D443 /* Model */,
				A58E7D072872A45B0082D443 /* MainModule.swift */,
				A58E7D082872A45B0082D443 /* MainPresenter.swift */,
				A58E7D092872A45B0082D443 /* MainRouter.swift */,
				A58E7D232872AB130082D443 /* MainViewController.swift */,
			);
			path = Main;
			sourceTree = "<group>";
		};
		A58E7D332872D55F0082D443 /* Chat */ = {
			isa = PBXGroup;
			children = (
				A58E7D462872EF5B0082D443 /* Models */,
				A58E7D412872EE270082D443 /* Views */,
				A58E7D342872D55F0082D443 /* ChatModule.swift */,
				A58E7D352872D55F0082D443 /* ChatRouter.swift */,
				A58E7D362872D55F0082D443 /* ChatInteractor.swift */,
				A58E7D372872D55F0082D443 /* ChatPresenter.swift */,
				A58E7D382872D55F0082D443 /* ChatView.swift */,
			);
			path = Chat;
			sourceTree = "<group>";
		};
		A58E7D402872E9A10082D443 /* Model */ = {
			isa = PBXGroup;
			children = (
				A58E7D3E2872E99A0082D443 /* TabPage.swift */,
			);
			path = Model;
			sourceTree = "<group>";
		};
		A58E7D412872EE270082D443 /* Views */ = {
			isa = PBXGroup;
			children = (
				A58E7D422872EE320082D443 /* MessageView.swift */,
				A58E7D442872EE570082D443 /* ContentMessageView.swift */,
				A578FA382873FCE000AA7720 /* ChatScrollView.swift */,
			);
			path = Views;
			sourceTree = "<group>";
		};
		A58E7D462872EF5B0082D443 /* Models */ = {
			isa = PBXGroup;
			children = (
				A58E7D472872EF610082D443 /* MessageViewModel.swift */,
			);
			path = Models;
			sourceTree = "<group>";
		};
		A59F876828B53E6400A9CD80 /* Chat */ = {
			isa = PBXGroup;
			children = (
				A5C20213287E1FC8007E3188 /* Import */,
				A5C20205287D9DB9007E3188 /* Welcome */,
				A5629AD82876CC5B00094373 /* InviteList */,
				A5629ACD2876CC4A00094373 /* Invite */,
				A5629AB72876CBA700094373 /* ChatList */,
				A58E7D332872D55F0082D443 /* Chat */,
				A58E7D282872D52A0082D443 /* Main */,
			);
			path = Chat;
			sourceTree = "<group>";
		};
		A5A4FC732840C12C00BBEC1E /* UITests */ = {
			isa = PBXGroup;
			children = (
				A5E22D2A2840EAB600E36487 /* Extensions */,
				A5E22D252840D08B00E36487 /* Regression */,
				A5A4FC812840C60100BBEC1E /* Engine */,
			);
			path = UITests;
			sourceTree = "<group>";
		};
		A5A4FC812840C60100BBEC1E /* Engine */ = {
			isa = PBXGroup;
			children = (
				A5E22D192840C62A00E36487 /* Engine.swift */,
				A5E22D1D2840C8BF00E36487 /* RoutingEngine.swift */,
				A5E22D1F2840C8C700E36487 /* DAppEngine.swift */,
				A5E22D212840C8D300E36487 /* WalletEngine.swift */,
				A5E22D232840C8DB00E36487 /* SafariEngine.swift */,
				A5E22D1B2840C85D00E36487 /* App.swift */,
			);
			path = Engine;
			sourceTree = "<group>";
		};
		A5A8E479293A1C4400FEB97D /* Shared */ = {
			isa = PBXGroup;
			children = (
				A57E71A4291CF73300325797 /* Signer */,
				84CB43D429B9FC88004DDA31 /* Tests */,
				A59CF4F5292F83D50031A42F /* DefaultSignerFactory.swift */,
				A5A0843B29D2F60A000B9B17 /* DefaultCryptoProvider.swift */,
				A51606F72A2F47BD00CACB92 /* DefaultBIP44Provider.swift */,
			);
			path = Shared;
			sourceTree = "<group>";
		};
		A5BB7FA528B6A5DC00707FC6 /* Auth */ = {
			isa = PBXGroup;
			children = (
				A5BB7FA028B69F3400707FC6 /* AuthCoordinator.swift */,
				A5BB7FA628B6A5F600707FC6 /* AuthView.swift */,
				A5BB7FA828B6A5FD00707FC6 /* AuthViewModel.swift */,
			);
			path = Auth;
			sourceTree = "<group>";
		};
		A5BB7FAA28B6A64A00707FC6 /* Sign */ = {
			isa = PBXGroup;
			children = (
				84CE645427A29D4C00142511 /* ResponseViewController.swift */,
				84CE6449279EA1E600142511 /* AccountRequest */,
				84CE644C279ED2EC00142511 /* SelectChain */,
				84CE6450279ED41D00142511 /* Connect */,
				84CE644F279ED3FB00142511 /* Accounts */,
				A5BB7F9E28B69B7100707FC6 /* SignCoordinator.swift */,
			);
			path = Sign;
			sourceTree = "<group>";
		};
		A5BB7FAB28B6AA7100707FC6 /* Common */ = {
			isa = PBXGroup;
			children = (
				A51AC0D828E436A3001BACF9 /* InputConfig.swift */,
				A5BB7FAC28B6AA7D00707FC6 /* QRCodeGenerator.swift */,
			);
			path = Common;
			sourceTree = "<group>";
		};
		A5C20205287D9DB9007E3188 /* Welcome */ = {
			isa = PBXGroup;
			children = (
				A5C20206287D9DEE007E3188 /* WelcomeModule.swift */,
				A5C20207287D9DEE007E3188 /* WelcomePresenter.swift */,
				A5C2022A287EB89A007E3188 /* WelcomeInteractor.swift */,
				A5C20208287D9DEE007E3188 /* WelcomeRouter.swift */,
				A5C2020A287D9DEE007E3188 /* WelcomeView.swift */,
			);
			path = Welcome;
			sourceTree = "<group>";
		};
		A5C20213287E1FC8007E3188 /* Import */ = {
			isa = PBXGroup;
			children = (
				A5C20214287E1FD8007E3188 /* ImportModule.swift */,
				A5C20215287E1FD8007E3188 /* ImportPresenter.swift */,
				A5C20216287E1FD8007E3188 /* ImportRouter.swift */,
				A5C20217287E1FD8007E3188 /* ImportInteractor.swift */,
				A5C20218287E1FD8007E3188 /* ImportView.swift */,
			);
			path = Import;
			sourceTree = "<group>";
		};
		A5C2021F287EA5AF007E3188 /* Components */ = {
			isa = PBXGroup;
			children = (
				A578FA312873036400AA7720 /* InputView.swift */,
				A5C20220287EA5B8007E3188 /* TextFieldView.swift */,
				A5C20222287EA7E2007E3188 /* BrandButton.swift */,
				A58EC615299D5C6400F3452A /* PlainButton.swift */,
			);
			path = Components;
			sourceTree = "<group>";
		};
		A5C20227287EB342007E3188 /* AccountStorage */ = {
			isa = PBXGroup;
			children = (
				A5C20228287EB34C007E3188 /* AccountStorage.swift */,
			);
			path = AccountStorage;
			sourceTree = "<group>";
		};
		A5E03DEE286464DB00888481 /* IntegrationTests */ = {
			isa = PBXGroup;
			children = (
				A5321C292A25035A006CADC3 /* History */,
				A561C80129DFCCD300DF540D /* Sync */,
				849D7A91292E2115006A2BD4 /* Push */,
				84CEC64728D8A98900D081A8 /* Pairing */,
				A5E03E0A28646A8A00888481 /* Stubs */,
				A5E03E0928646A8100888481 /* Sign */,
				A5E03E0828646A7B00888481 /* Chat */,
				84D2A66728A4F5260088AE09 /* Auth */,
			);
			path = IntegrationTests;
			sourceTree = "<group>";
		};
		A5E03E0828646A7B00888481 /* Chat */ = {
			isa = PBXGroup;
			children = (
				A5E03E02286466F400888481 /* ChatTests.swift */,
				7694A5252874296A0001257E /* RegistryTests.swift */,
			);
			path = Chat;
			sourceTree = "<group>";
		};
		A5E03E0928646A8100888481 /* Sign */ = {
			isa = PBXGroup;
			children = (
				767DC83328997F7600080FA9 /* Helpers */,
				A5E03DF9286465C700888481 /* SignClientTests.swift */,
			);
			path = Sign;
			sourceTree = "<group>";
		};
		A5E03E0A28646A8A00888481 /* Stubs */ = {
			isa = PBXGroup;
			children = (
				A5E03DFC286465D100888481 /* Stubs.swift */,
				84FE684528ACDB4700C893FF /* RequestParams.swift */,
				845B8D8B2934B36C0084A966 /* Account.swift */,
				8439CB88293F658E00F2F2E2 /* PushMessage.swift */,
			);
			path = Stubs;
			sourceTree = "<group>";
		};
		A5E22D252840D08B00E36487 /* Regression */ = {
			isa = PBXGroup;
			children = (
				A5A4FC762840C12C00BBEC1E /* RegressionTests.swift */,
			);
			path = Regression;
			sourceTree = "<group>";
		};
		A5E22D2A2840EAB600E36487 /* Extensions */ = {
			isa = PBXGroup;
			children = (
				A5E22D2B2840EAC300E36487 /* XCUIElement.swift */,
			);
			path = Extensions;
			sourceTree = "<group>";
		};
		C55D3471295DC5F60004314A /* PasteUri */ = {
			isa = PBXGroup;
			children = (
				C55D3484295DD8CA0004314A /* PasteUriModule.swift */,
				C55D3485295DD8CA0004314A /* PasteUriPresenter.swift */,
				C55D3486295DD8CA0004314A /* PasteUriRouter.swift */,
				C55D3487295DD8CA0004314A /* PasteUriInteractor.swift */,
				C55D3488295DD8CA0004314A /* PasteUriView.swift */,
			);
			path = PasteUri;
			sourceTree = "<group>";
		};
		C55D3474295DCB850004314A /* AuthRequest */ = {
			isa = PBXGroup;
			children = (
				C55D347A295DD7140004314A /* AuthRequestModule.swift */,
				C55D347B295DD7140004314A /* AuthRequestPresenter.swift */,
				C55D347C295DD7140004314A /* AuthRequestRouter.swift */,
				C55D347D295DD7140004314A /* AuthRequestInteractor.swift */,
				C55D347E295DD7140004314A /* AuthRequestView.swift */,
			);
			path = AuthRequest;
			sourceTree = "<group>";
		};
		C55D3477295DD4AA0004314A /* Welcome */ = {
			isa = PBXGroup;
			children = (
				C55D348E295DFA750004314A /* WelcomeModule.swift */,
				C55D348F295DFA750004314A /* WelcomePresenter.swift */,
				C55D3490295DFA750004314A /* WelcomeRouter.swift */,
				C55D3491295DFA750004314A /* WelcomeInteractor.swift */,
				C55D3492295DFA750004314A /* WelcomeView.swift */,
			);
			path = Welcome;
			sourceTree = "<group>";
		};
		C55D349E2965FAC30004314A /* SessionProposal */ = {
			isa = PBXGroup;
			children = (
				C55D34A92965FB750004314A /* SessionProposalModule.swift */,
				C55D34AA2965FB750004314A /* SessionProposalPresenter.swift */,
				C55D34AB2965FB750004314A /* SessionProposalRouter.swift */,
				C55D34AC2965FB750004314A /* SessionProposalInteractor.swift */,
				C55D34AD2965FB750004314A /* SessionProposalView.swift */,
			);
			path = SessionProposal;
			sourceTree = "<group>";
		};
		C56EE21C293F55ED004840D1 /* WalletApp */ = {
			isa = PBXGroup;
			children = (
				84DB38F029828A7C00BFEE37 /* WalletApp.entitlements */,
				849A4F18298281E300E61ACE /* WalletAppRelease.entitlements */,
				C56EE25C293F56D6004840D1 /* Common */,
				C56EE27E293F5756004840D1 /* ApplicationLayer */,
				C56EE29E293F577B004840D1 /* PresentationLayer */,
				C56EE2A0293F6B10004840D1 /* Other */,
			);
			path = WalletApp;
			sourceTree = "<group>";
		};
		C56EE229293F5668004840D1 /* Wallet */ = {
			isa = PBXGroup;
			children = (
				84536D6C29EEAE0D008EA8DB /* Web3Inbox */,
				847BD1DB2989493F00076C90 /* Main */,
				C55D3477295DD4AA0004314A /* Welcome */,
				C55D3474295DCB850004314A /* AuthRequest */,
				C55D349E2965FAC30004314A /* SessionProposal */,
				C5B2F6F029705111000DBA0E /* SessionRequest */,
				C55D3471295DC5F60004314A /* PasteUri */,
				C5F32A2A2954812900A6476E /* ConnectionDetails */,
				C56EE236293F566A004840D1 /* Scan */,
				C56EE22A293F5668004840D1 /* Wallet */,
				84E6B8592981625A00428BAF /* PushRequest */,
				847BD1E9298A807000076C90 /* Notifications */,
				84B815592991217F00FAD54E /* PushMessages */,
			);
			path = Wallet;
			sourceTree = "<group>";
		};
		C56EE22A293F5668004840D1 /* Wallet */ = {
			isa = PBXGroup;
			children = (
				C56EE22D293F5669004840D1 /* WalletModule.swift */,
				C56EE22E293F5669004840D1 /* WalletRouter.swift */,
				C56EE22F293F5669004840D1 /* WalletInteractor.swift */,
				C56EE22C293F5668004840D1 /* WalletPresenter.swift */,
				C56EE22B293F5668004840D1 /* WalletView.swift */,
			);
			path = Wallet;
			sourceTree = "<group>";
		};
		C56EE236293F566A004840D1 /* Scan */ = {
			isa = PBXGroup;
			children = (
				C56EE23C293F566C004840D1 /* Views */,
				C56EE237293F566B004840D1 /* ScanModule.swift */,
				C56EE23B293F566C004840D1 /* ScanPresenter.swift */,
				C56EE239293F566B004840D1 /* ScanRouter.swift */,
				C56EE238293F566B004840D1 /* ScanInteractor.swift */,
				C56EE23A293F566B004840D1 /* ScanView.swift */,
			);
			path = Scan;
			sourceTree = "<group>";
		};
		C56EE23C293F566C004840D1 /* Views */ = {
			isa = PBXGroup;
			children = (
				C56EE23E293F566C004840D1 /* ScanQR.swift */,
				C56EE23F293F566C004840D1 /* ScanQRView.swift */,
				C56EE23D293F566C004840D1 /* ScanTargetView.swift */,
			);
			path = Views;
			sourceTree = "<group>";
		};
		C56EE25C293F56D6004840D1 /* Common */ = {
			isa = PBXGroup;
			children = (
				C56EE25D293F56D6004840D1 /* InputConfig.swift */,
				84B8154D2991099000FAD54E /* BuildConfiguration.swift */,
				C56EE267293F56D6004840D1 /* Style */,
				C56EE2A1293F6B9E004840D1 /* Helpers */,
				C56EE262293F56D6004840D1 /* Extensions */,
				C56EE263293F56D6004840D1 /* VIPER */,
			);
			path = Common;
			sourceTree = "<group>";
		};
		C56EE262293F56D6004840D1 /* Extensions */ = {
			isa = PBXGroup;
			children = (
				84F568C32795832A00D0A289 /* EthereumTransaction.swift */,
				C56EE26D293F56D6004840D1 /* SwiftUI */,
				C56EE269293F56D6004840D1 /* UIKit */,
			);
			path = Extensions;
			sourceTree = "<group>";
		};
		C56EE263293F56D6004840D1 /* VIPER */ = {
			isa = PBXGroup;
			children = (
				C56EE264293F56D6004840D1 /* SceneViewController.swift */,
			);
			path = VIPER;
			sourceTree = "<group>";
		};
		C56EE267293F56D6004840D1 /* Style */ = {
			isa = PBXGroup;
			children = (
				C56EE268293F56D6004840D1 /* Color.swift */,
			);
			path = Style;
			sourceTree = "<group>";
		};
		C56EE269293F56D6004840D1 /* UIKit */ = {
			isa = PBXGroup;
			children = (
				C56EE26C293F56D6004840D1 /* UIViewController.swift */,
				C56EE26A293F56D6004840D1 /* String.swift */,
				C56EE26B293F56D6004840D1 /* UIColor.swift */,
			);
			path = UIKit;
			sourceTree = "<group>";
		};
		C56EE26D293F56D6004840D1 /* SwiftUI */ = {
			isa = PBXGroup;
			children = (
				C56EE26E293F56D7004840D1 /* View.swift */,
			);
			path = SwiftUI;
			sourceTree = "<group>";
		};
		C56EE27E293F5756004840D1 /* ApplicationLayer */ = {
			isa = PBXGroup;
			children = (
				C56EE282293F5757004840D1 /* Configurator */,
				C56EE280293F5757004840D1 /* Application.swift */,
				C56EE27F293F5757004840D1 /* AppDelegate.swift */,
				C56EE281293F5757004840D1 /* SceneDelegate.swift */,
				84DB38F22983CDAE00BFEE37 /* PushRegisterer.swift */,
				84E0582129D6DA9B00E359B1 /* EthKeyStore.swift */,
			);
			path = ApplicationLayer;
			sourceTree = "<group>";
		};
		C56EE282293F5757004840D1 /* Configurator */ = {
			isa = PBXGroup;
			children = (
				C56EE285293F5757004840D1 /* Configurator.swift */,
				C56EE286293F5757004840D1 /* ThirdPartyConfigurator.swift */,
				C56EE284293F5757004840D1 /* ApplicationConfigurator.swift */,
				C56EE283293F5757004840D1 /* MigrationConfigurator.swift */,
				C56EE287293F5757004840D1 /* AppearanceConfigurator.swift */,
			);
			path = Configurator;
			sourceTree = "<group>";
		};
		C56EE29E293F577B004840D1 /* PresentationLayer */ = {
			isa = PBXGroup;
			children = (
				C56EE229293F5668004840D1 /* Wallet */,
			);
			path = PresentationLayer;
			sourceTree = "<group>";
		};
		C56EE2A0293F6B10004840D1 /* Other */ = {
			isa = PBXGroup;
			children = (
				C56EE221293F55EE004840D1 /* Assets.xcassets */,
				C56EE29F293F5C4F004840D1 /* Info.plist */,
				C5F32A352954FE3C00A6476E /* Colors.xcassets */,
			);
			path = Other;
			sourceTree = "<group>";
		};
		C56EE2A1293F6B9E004840D1 /* Helpers */ = {
			isa = PBXGroup;
			children = (
				C56EE2A2293F6BAF004840D1 /* UIPasteboardWrapper.swift */,
				C55D349A2965BC2F0004314A /* TagsView.swift */,
				A74D32B92A1E25AD00CB8536 /* QueryParameters.swift */,
			);
			path = Helpers;
			sourceTree = "<group>";
		};
		C5B2F6F029705111000DBA0E /* SessionRequest */ = {
			isa = PBXGroup;
			children = (
				C5B2F6F12970511B000DBA0E /* SessionRequestModule.swift */,
				C5B2F6F22970511B000DBA0E /* SessionRequestPresenter.swift */,
				C5B2F6F32970511B000DBA0E /* SessionRequestRouter.swift */,
				C5B2F6F42970511B000DBA0E /* SessionRequestInteractor.swift */,
				C5B2F6F52970511B000DBA0E /* SessionRequestView.swift */,
			);
			path = SessionRequest;
			sourceTree = "<group>";
		};
		C5F32A2A2954812900A6476E /* ConnectionDetails */ = {
			isa = PBXGroup;
			children = (
				C5F32A2B2954814200A6476E /* ConnectionDetailsModule.swift */,
				C5F32A2D2954814A00A6476E /* ConnectionDetailsRouter.swift */,
				C5F32A2F2954816100A6476E /* ConnectionDetailsInteractor.swift */,
				C5F32A312954816C00A6476E /* ConnectionDetailsPresenter.swift */,
				C5F32A332954817600A6476E /* ConnectionDetailsView.swift */,
			);
			path = ConnectionDetails;
			sourceTree = "<group>";
		};
		CF1A593129E5873D00AAC16B /* EchoUITests */ = {
			isa = PBXGroup;
			children = (
				CF1A593E29E5876600AAC16B /* Engine */,
				CF1A593929E5876600AAC16B /* Extensions */,
				CF1A593B29E5876600AAC16B /* Tests */,
			);
			path = EchoUITests;
			sourceTree = "<group>";
		};
		CF1A593929E5876600AAC16B /* Extensions */ = {
			isa = PBXGroup;
			children = (
				CF1A593A29E5876600AAC16B /* XCUIElement.swift */,
				CF6704DE29E59DDC003326A4 /* XCUIElementQuery.swift */,
				CF6704E029E5A014003326A4 /* XCTestCase.swift */,
			);
			path = Extensions;
			sourceTree = "<group>";
		};
		CF1A593B29E5876600AAC16B /* Tests */ = {
			isa = PBXGroup;
			children = (
				CF1A593C29E5876600AAC16B /* PushNotificationTests.swift */,
			);
			path = Tests;
			sourceTree = "<group>";
		};
		CF1A593E29E5876600AAC16B /* Engine */ = {
			isa = PBXGroup;
			children = (
				CF1A593F29E5876600AAC16B /* Engine.swift */,
				CF1A594029E5876600AAC16B /* WalletEngine.swift */,
				CF1A594229E5876600AAC16B /* DAppEngine.swift */,
				CF1A594329E5876600AAC16B /* RoutingEngine.swift */,
				CF1A594429E5876600AAC16B /* App.swift */,
			);
			path = Engine;
			sourceTree = "<group>";
		};
/* End PBXGroup section */

/* Begin PBXNativeTarget section */
		844749F229B9E5B9005F520B /* RelayIntegrationTests */ = {
			isa = PBXNativeTarget;
			buildConfigurationList = 844749FB29B9E5B9005F520B /* Build configuration list for PBXNativeTarget "RelayIntegrationTests" */;
			buildPhases = (
				844749EF29B9E5B9005F520B /* Sources */,
				844749F029B9E5B9005F520B /* Frameworks */,
				844749F129B9E5B9005F520B /* Resources */,
			);
			buildRules = (
			);
			dependencies = (
			);
			name = RelayIntegrationTests;
			packageProductDependencies = (
				844749FC29B9E6B2005F520B /* WalletConnectNetworking */,
			);
			productName = RelayIntegrationTests;
			productReference = 844749F329B9E5B9005F520B /* RelayIntegrationTests.xctest */;
			productType = "com.apple.product-type.bundle.unit-test";
		};
		84CE641B27981DED00142511 /* DApp */ = {
			isa = PBXNativeTarget;
			buildConfigurationList = 84CE642F27981DF000142511 /* Build configuration list for PBXNativeTarget "DApp" */;
			buildPhases = (
				84CE641827981DED00142511 /* Sources */,
				84CE641927981DED00142511 /* Frameworks */,
				84CE641A27981DED00142511 /* Resources */,
			);
			buildRules = (
			);
			dependencies = (
			);
			name = DApp;
			packageProductDependencies = (
				8448F1D327E4726F0000B866 /* WalletConnect */,
				A5BB7FA228B6A50400707FC6 /* WalletConnectAuth */,
				A54195A42934E83F0035AD19 /* Web3 */,
				84E6B8642981720400428BAF /* WalletConnectPush */,
				CF140F2C2A2A288D00BEB791 /* Web3Modal */,
				A573C53829EC365000E3CBFD /* HDWalletKit */,
			);
			productName = DApp;
			productReference = 84CE641C27981DED00142511 /* DApp.app */;
			productType = "com.apple.product-type.application";
		};
		84E6B84629787A8000428BAF /* PNDecryptionService */ = {
			isa = PBXNativeTarget;
			buildConfigurationList = 84E6B84F29787A8000428BAF /* Build configuration list for PBXNativeTarget "PNDecryptionService" */;
			buildPhases = (
				84E6B84329787A8000428BAF /* Sources */,
				84E6B84429787A8000428BAF /* Frameworks */,
				84E6B84529787A8000428BAF /* Resources */,
			);
			buildRules = (
			);
			dependencies = (
			);
			name = PNDecryptionService;
			packageProductDependencies = (
				84E6B86229816A7900428BAF /* WalletConnectPush */,
			);
			productName = PNDecryptionService;
			productReference = 84E6B84729787A8000428BAF /* PNDecryptionService.appex */;
			productType = "com.apple.product-type.app-extension";
		};
		A58E7CE728729F550082D443 /* Showcase */ = {
			isa = PBXNativeTarget;
			buildConfigurationList = A58E7CFB28729F550082D443 /* Build configuration list for PBXNativeTarget "Showcase" */;
			buildPhases = (
				A58E7CE428729F550082D443 /* Sources */,
				A58E7CE528729F550082D443 /* Frameworks */,
				A58E7CE628729F550082D443 /* Resources */,
			);
			buildRules = (
			);
			dependencies = (
			);
			name = Showcase;
			packageProductDependencies = (
				A5629AE92877F2D600094373 /* WalletConnectChat */,
				A59F877528B5462900A9CD80 /* WalletConnectAuth */,
				A59FAEC828B7B93A002BB66F /* Web3 */,
				A58EC610299D57B800F3452A /* AsyncButton */,
				A58EC617299D665A00F3452A /* Web3Inbox */,
				CF9C7E492A01802F0037C006 /* Web3Modal */,
				A561C7FF29DF32CE00DF540D /* HDWalletKit */,
			);
			productName = Showcase;
			productReference = A58E7CE828729F550082D443 /* Showcase.app */;
			productType = "com.apple.product-type.application";
		};
		A5A4FC712840C12C00BBEC1E /* UITests */ = {
			isa = PBXNativeTarget;
			buildConfigurationList = A5A4FC7A2840C12C00BBEC1E /* Build configuration list for PBXNativeTarget "UITests" */;
			buildPhases = (
				A5A4FC6E2840C12C00BBEC1E /* Sources */,
				A5A4FC6F2840C12C00BBEC1E /* Frameworks */,
				A5A4FC702840C12C00BBEC1E /* Resources */,
			);
			buildRules = (
			);
			dependencies = (
				A5A4FC7E2840C5D400BBEC1E /* PBXTargetDependency */,
			);
			name = UITests;
			productName = UITests;
			productReference = A5A4FC722840C12C00BBEC1E /* UITests.xctest */;
			productType = "com.apple.product-type.bundle.ui-testing";
		};
		A5E03DEC286464DB00888481 /* IntegrationTests */ = {
			isa = PBXNativeTarget;
			buildConfigurationList = A5E03DF1286464DB00888481 /* Build configuration list for PBXNativeTarget "IntegrationTests" */;
			buildPhases = (
				A5E03DE9286464DB00888481 /* Sources */,
				A5E03DEA286464DB00888481 /* Frameworks */,
				A5E03DEB286464DB00888481 /* Resources */,
			);
			buildRules = (
			);
			dependencies = (
			);
			name = IntegrationTests;
			packageProductDependencies = (
				A5E03DFE2864662500888481 /* WalletConnect */,
				A5E03E00286466EA00888481 /* WalletConnectChat */,
				84DDB4EC28ABB663003D66ED /* WalletConnectAuth */,
				847CF3AE28E3141700F1D760 /* WalletConnectPush */,
				A5C8BE84292FE20B006CC85C /* Web3 */,
				C5DD5BE0294E09E3008FD3A4 /* Web3Wallet */,
				A561C80429DFCD4500DF540D /* WalletConnectSync */,
				A573C53A29EC365800E3CBFD /* HDWalletKit */,
				A50DF19C2A25084A0036EA6C /* WalletConnectHistory */,
			);
			productName = IntegrationTests;
			productReference = A5E03DED286464DB00888481 /* IntegrationTests.xctest */;
			productType = "com.apple.product-type.bundle.unit-test";
		};
		C56EE21A293F55ED004840D1 /* WalletApp */ = {
			isa = PBXNativeTarget;
			buildConfigurationList = C56EE228293F55EE004840D1 /* Build configuration list for PBXNativeTarget "WalletApp" */;
			buildPhases = (
				C56EE217293F55ED004840D1 /* Sources */,
				C56EE218293F55ED004840D1 /* Frameworks */,
				C56EE219293F55ED004840D1 /* Resources */,
				84E6B85229787A8000428BAF /* Embed Foundation Extensions */,
			);
			buildRules = (
			);
			dependencies = (
				84E6B84D29787A8000428BAF /* PBXTargetDependency */,
			);
			name = WalletApp;
			packageProductDependencies = (
				C56EE27A293F56F8004840D1 /* WalletConnectAuth */,
				C56EE27C293F56F8004840D1 /* WalletConnectChat */,
				C5133A77294125CC00A8314C /* Web3 */,
				C55D349829630D440004314A /* Web3Wallet */,
				C5B2F7042970573D000DBA0E /* SolanaSwift */,
				84E6B85329787AAE00428BAF /* WalletConnectPush */,
				84536D7329EEBCF0008EA8DB /* Web3Inbox */,
				A573C53C29EC366500E3CBFD /* HDWalletKit */,
			);
			productName = ChatWallet;
			productReference = C56EE21B293F55ED004840D1 /* WalletApp.app */;
			productType = "com.apple.product-type.application";
		};
		CF1A592F29E5873D00AAC16B /* EchoUITests */ = {
			isa = PBXNativeTarget;
			buildConfigurationList = CF1A593629E5873D00AAC16B /* Build configuration list for PBXNativeTarget "EchoUITests" */;
			buildPhases = (
				CF1A592C29E5873D00AAC16B /* Sources */,
				CF1A592D29E5873D00AAC16B /* Frameworks */,
				CF1A592E29E5873D00AAC16B /* Resources */,
			);
			buildRules = (
			);
			dependencies = (
				CF12A92329E847D600B42F2A /* PBXTargetDependency */,
				CF11914229E5D873000D4538 /* PBXTargetDependency */,
				CF11914029E5D86F000D4538 /* PBXTargetDependency */,
			);
			name = EchoUITests;
			productName = EchoUITests;
			productReference = CF1A593029E5873D00AAC16B /* EchoUITests.xctest */;
			productType = "com.apple.product-type.bundle.ui-testing";
		};
/* End PBXNativeTarget section */

/* Begin PBXProject section */
		764E1D3426F8D3FC00A1FB15 /* Project object */ = {
			isa = PBXProject;
			attributes = {
				LastSwiftUpdateCheck = 1430;
				LastUpgradeCheck = 1250;
				TargetAttributes = {
					844749F229B9E5B9005F520B = {
						CreatedOnToolsVersion = 14.2;
					};
					84CE641B27981DED00142511 = {
						CreatedOnToolsVersion = 13.2;
					};
					84E6B84629787A8000428BAF = {
						CreatedOnToolsVersion = 14.2;
					};
					A58E7CE728729F550082D443 = {
						CreatedOnToolsVersion = 13.3;
					};
					A5A4FC712840C12C00BBEC1E = {
						CreatedOnToolsVersion = 13.3;
					};
					A5E03DEC286464DB00888481 = {
						CreatedOnToolsVersion = 13.3;
					};
					C56EE21A293F55ED004840D1 = {
						CreatedOnToolsVersion = 14.1;
					};
					CF1A592F29E5873D00AAC16B = {
						CreatedOnToolsVersion = 14.3;
					};
				};
			};
			buildConfigurationList = 764E1D3726F8D3FC00A1FB15 /* Build configuration list for PBXProject "ExampleApp" */;
			compatibilityVersion = "Xcode 9.3";
			developmentRegion = en;
			hasScannedForEncodings = 0;
			knownRegions = (
				en,
				Base,
			);
			mainGroup = 764E1D3326F8D3FC00A1FB15;
			packageReferences = (
				A5AE354528A1A2AC0059AE8A /* XCRemoteSwiftPackageReference "Web3" */,
				A5434021291E6A270068F706 /* XCRemoteSwiftPackageReference "solana-swift" */,
				A58EC60F299D57B800F3452A /* XCRemoteSwiftPackageReference "swiftui-async-button" */,
				A561C7FE29DF32CE00DF540D /* XCRemoteSwiftPackageReference "HDWallet" */,
			);
			productRefGroup = 764E1D3D26F8D3FC00A1FB15 /* Products */;
			projectDirPath = "";
			projectRoot = "";
			targets = (
				84CE641B27981DED00142511 /* DApp */,
				A5A4FC712840C12C00BBEC1E /* UITests */,
				A5E03DEC286464DB00888481 /* IntegrationTests */,
				A58E7CE728729F550082D443 /* Showcase */,
				C56EE21A293F55ED004840D1 /* WalletApp */,
				84E6B84629787A8000428BAF /* PNDecryptionService */,
				844749F229B9E5B9005F520B /* RelayIntegrationTests */,
				CF1A592F29E5873D00AAC16B /* EchoUITests */,
			);
		};
/* End PBXProject section */

/* Begin PBXResourcesBuildPhase section */
		844749F129B9E5B9005F520B /* Resources */ = {
			isa = PBXResourcesBuildPhase;
			buildActionMask = 2147483647;
			files = (
			);
			runOnlyForDeploymentPostprocessing = 0;
		};
		84CE641A27981DED00142511 /* Resources */ = {
			isa = PBXResourcesBuildPhase;
			buildActionMask = 2147483647;
			files = (
				84CE642B27981DF000142511 /* LaunchScreen.storyboard in Resources */,
				84CE642827981DF000142511 /* Assets.xcassets in Resources */,
			);
			runOnlyForDeploymentPostprocessing = 0;
		};
		84E6B84529787A8000428BAF /* Resources */ = {
			isa = PBXResourcesBuildPhase;
			buildActionMask = 2147483647;
			files = (
			);
			runOnlyForDeploymentPostprocessing = 0;
		};
		A58E7CE628729F550082D443 /* Resources */ = {
			isa = PBXResourcesBuildPhase;
			buildActionMask = 2147483647;
			files = (
				A58E7CF728729F550082D443 /* LaunchScreen.storyboard in Resources */,
				A58E7CF428729F550082D443 /* Assets.xcassets in Resources */,
			);
			runOnlyForDeploymentPostprocessing = 0;
		};
		A5A4FC702840C12C00BBEC1E /* Resources */ = {
			isa = PBXResourcesBuildPhase;
			buildActionMask = 2147483647;
			files = (
			);
			runOnlyForDeploymentPostprocessing = 0;
		};
		A5E03DEB286464DB00888481 /* Resources */ = {
			isa = PBXResourcesBuildPhase;
			buildActionMask = 2147483647;
			files = (
			);
			runOnlyForDeploymentPostprocessing = 0;
		};
		C56EE219293F55ED004840D1 /* Resources */ = {
			isa = PBXResourcesBuildPhase;
			buildActionMask = 2147483647;
			files = (
				C56EE222293F55EE004840D1 /* Assets.xcassets in Resources */,
				C5F32A362954FE3C00A6476E /* Colors.xcassets in Resources */,
			);
			runOnlyForDeploymentPostprocessing = 0;
		};
		CF1A592E29E5873D00AAC16B /* Resources */ = {
			isa = PBXResourcesBuildPhase;
			buildActionMask = 2147483647;
			files = (
			);
			runOnlyForDeploymentPostprocessing = 0;
		};
/* End PBXResourcesBuildPhase section */

/* Begin PBXSourcesBuildPhase section */
		844749EF29B9E5B9005F520B /* Sources */ = {
			isa = PBXSourcesBuildPhase;
			buildActionMask = 2147483647;
			files = (
				844749FF29B9EB3B005F520B /* KeychainStorageMock.swift in Sources */,
				844749FE29B9EB1B005F520B /* InputConfig.swift in Sources */,
				844749F629B9E5B9005F520B /* RelayClientEndToEndTests.swift in Sources */,
			);
			runOnlyForDeploymentPostprocessing = 0;
		};
		84CE641827981DED00142511 /* Sources */ = {
			isa = PBXSourcesBuildPhase;
			buildActionMask = 2147483647;
			files = (
				A5BB7FA728B6A5F600707FC6 /* AuthView.swift in Sources */,
				84CE6430279820F600142511 /* AccountsViewController.swift in Sources */,
				A5BB7FA128B69F3400707FC6 /* AuthCoordinator.swift in Sources */,
				84CE645527A29D4D00142511 /* ResponseViewController.swift in Sources */,
				84CE641F27981DED00142511 /* AppDelegate.swift in Sources */,
				A5BB7FAD28B6AA7D00707FC6 /* QRCodeGenerator.swift in Sources */,
				A51AC0D928E436A3001BACF9 /* InputConfig.swift in Sources */,
				A5BB7FA928B6A5FD00707FC6 /* AuthViewModel.swift in Sources */,
				84CE6452279ED42B00142511 /* ConnectView.swift in Sources */,
				A5A8E47E293A1CFE00FEB97D /* DefaultSignerFactory.swift in Sources */,
				A5A0843D29D2F624000B9B17 /* DefaultCryptoProvider.swift in Sources */,
				84CE6448279AE68600142511 /* AccountRequestViewController.swift in Sources */,
				A5BB7F9F28B69B7100707FC6 /* SignCoordinator.swift in Sources */,
				84CE642127981DED00142511 /* SceneDelegate.swift in Sources */,
				84CE644E279ED2FF00142511 /* SelectChainView.swift in Sources */,
				84CE644B279EA1FA00142511 /* AccountRequestView.swift in Sources */,
				84CE6431279820F600142511 /* AccountsView.swift in Sources */,
				A51606F82A2F47BD00CACB92 /* DefaultBIP44Provider.swift in Sources */,
				84CE643D2798322600142511 /* ConnectViewController.swift in Sources */,
				84CE6444279AB5AD00142511 /* SelectChainViewController.swift in Sources */,
			);
			runOnlyForDeploymentPostprocessing = 0;
		};
		84E6B84329787A8000428BAF /* Sources */ = {
			isa = PBXSourcesBuildPhase;
			buildActionMask = 2147483647;
			files = (
				84E6B84A29787A8000428BAF /* NotificationService.swift in Sources */,
			);
			runOnlyForDeploymentPostprocessing = 0;
		};
		A58E7CE428729F550082D443 /* Sources */ = {
			isa = PBXSourcesBuildPhase;
			buildActionMask = 2147483647;
			files = (
				A58E7D3B2872D55F0082D443 /* ChatInteractor.swift in Sources */,
				A5417BBE299BFC3E00B469F3 /* ImportAccount.swift in Sources */,
				A58E7D1F2872A57B0082D443 /* ApplicationConfigurator.swift in Sources */,
				A51AC0DF28E4379F001BACF9 /* InputConfig.swift in Sources */,
				A58E7D452872EE570082D443 /* ContentMessageView.swift in Sources */,
				A5C20223287EA7E2007E3188 /* BrandButton.swift in Sources */,
				A5629ADF2876CC6E00094373 /* InviteListPresenter.swift in Sources */,
				A58E7D392872D55F0082D443 /* ChatModule.swift in Sources */,
				A58E7D222872A57B0082D443 /* AppearanceConfigurator.swift in Sources */,
				A50F3946288005B200064555 /* Types.swift in Sources */,
				A58E7D212872A57B0082D443 /* MigrationConfigurator.swift in Sources */,
				A5629ABE2876CBC000094373 /* ChatListPresenter.swift in Sources */,
				A58E7D0E2872A45B0082D443 /* MainRouter.swift in Sources */,
				A58E7D432872EE320082D443 /* MessageView.swift in Sources */,
				A58E7D3F2872E99A0082D443 /* TabPage.swift in Sources */,
				A58EC616299D5C6400F3452A /* PlainButton.swift in Sources */,
				A58E7D3C2872D55F0082D443 /* ChatPresenter.swift in Sources */,
				A5C2020B287D9DEE007E3188 /* WelcomeModule.swift in Sources */,
				A58E7D152872A5410082D443 /* UIViewController.swift in Sources */,
				A58E7D132872A4A80082D443 /* Application.swift in Sources */,
				A58E7D002872A1050082D443 /* SceneViewController.swift in Sources */,
				A58E7D242872AB130082D443 /* MainViewController.swift in Sources */,
				A5629AE02876CC6E00094373 /* InviteListRouter.swift in Sources */,
				A58E7D032872A1630082D443 /* String.swift in Sources */,
				A58E7D3D2872D55F0082D443 /* ChatView.swift in Sources */,
				A5629ABD2876CBC000094373 /* ChatListModule.swift in Sources */,
				A58E7CEB28729F550082D443 /* AppDelegate.swift in Sources */,
				A51606FA2A2F47BD00CACB92 /* DefaultBIP44Provider.swift in Sources */,
				A578FA35287304A300AA7720 /* Color.swift in Sources */,
				A5629ADE2876CC6E00094373 /* InviteListModule.swift in Sources */,
				A5E776BA29F4362D00172091 /* AlertError.swift in Sources */,
				A578FA322873036400AA7720 /* InputView.swift in Sources */,
				A5A0843F29D2F625000B9B17 /* DefaultCryptoProvider.swift in Sources */,
				A5C2021B287E1FD8007E3188 /* ImportRouter.swift in Sources */,
				A5629AE42876E6D200094373 /* ThreadViewModel.swift in Sources */,
				A58E7D0C2872A45B0082D443 /* MainModule.swift in Sources */,
				A5C2021C287E1FD8007E3188 /* ImportInteractor.swift in Sources */,
				A58E7D0D2872A45B0082D443 /* MainPresenter.swift in Sources */,
				A518A98829683FB60035247E /* Web3InboxModule.swift in Sources */,
				A5C20219287E1FD8007E3188 /* ImportModule.swift in Sources */,
				A5629AD62876CC5700094373 /* InviteInteractor.swift in Sources */,
				A5629AE12876CC6E00094373 /* InviteListInteractor.swift in Sources */,
				A58E7CED28729F550082D443 /* SceneDelegate.swift in Sources */,
				A5C2020F287D9DEE007E3188 /* WelcomeView.swift in Sources */,
				A518A98929683FB60035247E /* Web3InboxRouter.swift in Sources */,
				A5C5153329BB7A6A004210BA /* InviteType.swift in Sources */,
				A5C2020D287D9DEE007E3188 /* WelcomeRouter.swift in Sources */,
				A578FA372873D8EE00AA7720 /* UIColor.swift in Sources */,
				A518A98729683FB60035247E /* Web3InboxViewController.swift in Sources */,
				A5C2021D287E1FD8007E3188 /* ImportView.swift in Sources */,
				A5C2021A287E1FD8007E3188 /* ImportPresenter.swift in Sources */,
				A5629AE828772A0100094373 /* InviteViewModel.swift in Sources */,
				A5629AA92876A23100094373 /* ChatService.swift in Sources */,
				A5C20229287EB34C007E3188 /* AccountStorage.swift in Sources */,
				A5629AC02876CBC000094373 /* ChatListInteractor.swift in Sources */,
				A5629AE22876CC6E00094373 /* InviteListView.swift in Sources */,
				A578FA3D2874002400AA7720 /* View.swift in Sources */,
				A5629AD72876CC5700094373 /* InviteView.swift in Sources */,
				A5C20221287EA5B8007E3188 /* TextFieldView.swift in Sources */,
				A5A8E480293A1D0000FEB97D /* DefaultSignerFactory.swift in Sources */,
				A5C2022B287EB89A007E3188 /* WelcomeInteractor.swift in Sources */,
				A5C2020C287D9DEE007E3188 /* WelcomePresenter.swift in Sources */,
				A58E7D1D2872A57B0082D443 /* Configurator.swift in Sources */,
				A58E7D482872EF610082D443 /* MessageViewModel.swift in Sources */,
				A5629AD32876CC5700094373 /* InviteModule.swift in Sources */,
				A5629AD52876CC5700094373 /* InviteRouter.swift in Sources */,
				A5629ABF2876CBC000094373 /* ChatListRouter.swift in Sources */,
				A5629AC12876CBC000094373 /* ChatListView.swift in Sources */,
				A578FA392873FCE000AA7720 /* ChatScrollView.swift in Sources */,
				A58E7D1E2872A57B0082D443 /* ThirdPartyConfigurator.swift in Sources */,
				A5629AD42876CC5700094373 /* InvitePresenter.swift in Sources */,
				A58E7D3A2872D55F0082D443 /* ChatRouter.swift in Sources */,
			);
			runOnlyForDeploymentPostprocessing = 0;
		};
		A5A4FC6E2840C12C00BBEC1E /* Sources */ = {
			isa = PBXSourcesBuildPhase;
			buildActionMask = 2147483647;
			files = (
				A5E22D202840C8C700E36487 /* DAppEngine.swift in Sources */,
				A5E22D1E2840C8BF00E36487 /* RoutingEngine.swift in Sources */,
				A5E22D222840C8D300E36487 /* WalletEngine.swift in Sources */,
				A5E22D1C2840C85D00E36487 /* App.swift in Sources */,
				A5A4FC772840C12C00BBEC1E /* RegressionTests.swift in Sources */,
				A5E22D242840C8DB00E36487 /* SafariEngine.swift in Sources */,
				A5E22D1A2840C62A00E36487 /* Engine.swift in Sources */,
				A5E22D2C2840EAC300E36487 /* XCUIElement.swift in Sources */,
			);
			runOnlyForDeploymentPostprocessing = 0;
		};
		A5E03DE9286464DB00888481 /* Sources */ = {
			isa = PBXSourcesBuildPhase;
			buildActionMask = 2147483647;
			files = (
				A51606F92A2F47BD00CACB92 /* DefaultBIP44Provider.swift in Sources */,
				A573C53729EC34A600E3CBFD /* SyncDerivationServiceTests.swift in Sources */,
				A5A0843E29D2F624000B9B17 /* DefaultCryptoProvider.swift in Sources */,
				84CEC64628D89D6B00D081A8 /* PairingTests.swift in Sources */,
				A561C80329DFCCDC00DF540D /* SyncTests.swift in Sources */,
				767DC83528997F8E00080FA9 /* EthSendTransaction.swift in Sources */,
				8439CB89293F658E00F2F2E2 /* PushMessage.swift in Sources */,
				A518B31428E33A6500A2CE93 /* InputConfig.swift in Sources */,
				A541959E2934BFEF0035AD19 /* CacaoSignerTests.swift in Sources */,
				A59CF4F6292F83D50031A42F /* DefaultSignerFactory.swift in Sources */,
				A5E03E03286466F400888481 /* ChatTests.swift in Sources */,
				849D7A93292E2169006A2BD4 /* PushTests.swift in Sources */,
				845B8D8C2934B36C0084A966 /* Account.swift in Sources */,
				84D2A66628A4F51E0088AE09 /* AuthTests.swift in Sources */,
				84FE684628ACDB4700C893FF /* RequestParams.swift in Sources */,
				7694A5262874296A0001257E /* RegistryTests.swift in Sources */,
				A541959F2934BFEF0035AD19 /* SignerTests.swift in Sources */,
				A50C036528AAD32200FE72D3 /* ClientDelegate.swift in Sources */,
				A5321C2B2A250367006CADC3 /* HistoryTests.swift in Sources */,
				A58A1ECC29BF458600A82A20 /* ENSResolverTests.swift in Sources */,
				A5E03DFA286465C700888481 /* SignClientTests.swift in Sources */,
				A54195A02934BFEF0035AD19 /* EIP1271VerifierTests.swift in Sources */,
				A54195A12934BFEF0035AD19 /* EIP191VerifierTests.swift in Sources */,
				84AA01DB28CF0CD7005D48D8 /* XCTest.swift in Sources */,
				A5E03E1128646F8000888481 /* KeychainStorageMock.swift in Sources */,
				A5E03DFD286465D100888481 /* Stubs.swift in Sources */,
				A507BE1A29E8032E0038EF70 /* EIP55Tests.swift in Sources */,
			);
			runOnlyForDeploymentPostprocessing = 0;
		};
		C56EE217293F55ED004840D1 /* Sources */ = {
			isa = PBXSourcesBuildPhase;
			buildActionMask = 2147483647;
			files = (
				C53AA4362941251C008EA57C /* DefaultSignerFactory.swift in Sources */,
				84E6B8582981624F00428BAF /* PushRequestModule.swift in Sources */,
				C55D3480295DD7140004314A /* AuthRequestPresenter.swift in Sources */,
				84E6B85B298162EF00428BAF /* PushRequestPresenter.swift in Sources */,
				847BD1DA2989492500076C90 /* MainRouter.swift in Sources */,
				C5F32A2E2954814A00A6476E /* ConnectionDetailsRouter.swift in Sources */,
				C55D3482295DD7140004314A /* AuthRequestInteractor.swift in Sources */,
				C55D34B12965FB750004314A /* SessionProposalInteractor.swift in Sources */,
				C56EE247293F566D004840D1 /* ScanModule.swift in Sources */,
				C56EE28D293F5757004840D1 /* AppearanceConfigurator.swift in Sources */,
				84536D6E29EEAE1F008EA8DB /* Web3InboxModule.swift in Sources */,
				84536D7029EEAE28008EA8DB /* Web3InboxRouter.swift in Sources */,
				847BD1D82989492500076C90 /* MainModule.swift in Sources */,
				847BD1E7298A806800076C90 /* NotificationsInteractor.swift in Sources */,
				C56EE241293F566D004840D1 /* WalletModule.swift in Sources */,
				C56EE245293F566D004840D1 /* WalletPresenter.swift in Sources */,
				C56EE240293F566D004840D1 /* ScanQRView.swift in Sources */,
				A51606FB2A2F47BD00CACB92 /* DefaultBIP44Provider.swift in Sources */,
				C56EE250293F566D004840D1 /* ScanTargetView.swift in Sources */,
				C56EE28F293F5757004840D1 /* MigrationConfigurator.swift in Sources */,
				84B815552991217900FAD54E /* PushMessagesPresenter.swift in Sources */,
				A5A0844029D2F626000B9B17 /* DefaultCryptoProvider.swift in Sources */,
				847BD1DD2989494F00076C90 /* TabPage.swift in Sources */,
				C55D348B295DD8CA0004314A /* PasteUriRouter.swift in Sources */,
				84B815572991217900FAD54E /* PushMessagesInteractor.swift in Sources */,
				847BD1E4298A806800076C90 /* NotificationsModule.swift in Sources */,
				C55D348C295DD8CA0004314A /* PasteUriInteractor.swift in Sources */,
				847BD1D92989492500076C90 /* MainPresenter.swift in Sources */,
				C55D3497295DFA750004314A /* WelcomeView.swift in Sources */,
				C5B2F71029705827000DBA0E /* EthereumTransaction.swift in Sources */,
				C56EE271293F56D7004840D1 /* View.swift in Sources */,
				C5B2F6FD297055B0000DBA0E /* Signer.swift in Sources */,
				C56EE24D293F566D004840D1 /* WalletRouter.swift in Sources */,
				C5F32A342954817600A6476E /* ConnectionDetailsView.swift in Sources */,
				C55D348A295DD8CA0004314A /* PasteUriPresenter.swift in Sources */,
				C56EE28E293F5757004840D1 /* ApplicationConfigurator.swift in Sources */,
				84B8155B2992A18D00FAD54E /* PushMessageViewModel.swift in Sources */,
				C55D347F295DD7140004314A /* AuthRequestModule.swift in Sources */,
				C56EE242293F566D004840D1 /* ScanPresenter.swift in Sources */,
				C56EE28B293F5757004840D1 /* SceneDelegate.swift in Sources */,
				84536D7229EEAE32008EA8DB /* Web3InboxViewController.swift in Sources */,
				C56EE276293F56D7004840D1 /* UIViewController.swift in Sources */,
				C56EE275293F56D7004840D1 /* InputConfig.swift in Sources */,
				C55D3493295DFA750004314A /* WelcomeModule.swift in Sources */,
				A74D32BA2A1E25AD00CB8536 /* QueryParameters.swift in Sources */,
				C56EE270293F56D7004840D1 /* String.swift in Sources */,
				C56EE279293F56D7004840D1 /* Color.swift in Sources */,
				847BD1E6298A806800076C90 /* NotificationsRouter.swift in Sources */,
				84E6B8612981630C00428BAF /* PushRequestView.swift in Sources */,
				84E6B85F2981630000428BAF /* PushRequestInteractor.swift in Sources */,
				C55D3483295DD7140004314A /* AuthRequestView.swift in Sources */,
				C56EE243293F566D004840D1 /* ScanView.swift in Sources */,
				84310D05298BC980000C15B6 /* MainInteractor.swift in Sources */,
				C56EE288293F5757004840D1 /* ThirdPartyConfigurator.swift in Sources */,
				847BD1D62989492500076C90 /* MainViewController.swift in Sources */,
				C5B2F6FA29705293000DBA0E /* SessionRequestInteractor.swift in Sources */,
				C55D34AE2965FB750004314A /* SessionProposalModule.swift in Sources */,
				84B815582991217900FAD54E /* PushMessagesView.swift in Sources */,
				C55D34B02965FB750004314A /* SessionProposalRouter.swift in Sources */,
				C55D3495295DFA750004314A /* WelcomeRouter.swift in Sources */,
				C5B2F6F729705293000DBA0E /* SessionRequestRouter.swift in Sources */,
				C56EE24F293F566D004840D1 /* WalletView.swift in Sources */,
				C55D34B22965FB750004314A /* SessionProposalView.swift in Sources */,
				C56EE248293F566D004840D1 /* ScanQR.swift in Sources */,
				847BD1EB298A87AB00076C90 /* SubscriptionsViewModel.swift in Sources */,
				84B815542991217900FAD54E /* PushMessagesModule.swift in Sources */,
				C55D349B2965BC2F0004314A /* TagsView.swift in Sources */,
				84B8154E2991099000FAD54E /* BuildConfiguration.swift in Sources */,
				C56EE289293F5757004840D1 /* Application.swift in Sources */,
				C56EE273293F56D7004840D1 /* UIColor.swift in Sources */,
				C5F32A322954816C00A6476E /* ConnectionDetailsPresenter.swift in Sources */,
				84B815562991217900FAD54E /* PushMessagesRouter.swift in Sources */,
				C56EE246293F566D004840D1 /* ScanRouter.swift in Sources */,
				C55D3481295DD7140004314A /* AuthRequestRouter.swift in Sources */,
				C5B2F6F829705293000DBA0E /* SessionRequestView.swift in Sources */,
				C56EE28C293F5757004840D1 /* Configurator.swift in Sources */,
				C55D3489295DD8CA0004314A /* PasteUriModule.swift in Sources */,
				C55D3494295DFA750004314A /* WelcomePresenter.swift in Sources */,
				C5B2F6F929705293000DBA0E /* SessionRequestPresenter.swift in Sources */,
				84DB38F32983CDAE00BFEE37 /* PushRegisterer.swift in Sources */,
				C5B2F6FB297055B0000DBA0E /* ETHSigner.swift in Sources */,
				C56EE274293F56D7004840D1 /* SceneViewController.swift in Sources */,
				847BD1E5298A806800076C90 /* NotificationsPresenter.swift in Sources */,
				C55D3496295DFA750004314A /* WelcomeInteractor.swift in Sources */,
				84E6B85D298162F700428BAF /* PushRequestRouter.swift in Sources */,
				C5B2F6FC297055B0000DBA0E /* SOLSigner.swift in Sources */,
				C55D348D295DD8CA0004314A /* PasteUriView.swift in Sources */,
				C5F32A2C2954814200A6476E /* ConnectionDetailsModule.swift in Sources */,
				C56EE249293F566D004840D1 /* ScanInteractor.swift in Sources */,
				C56EE28A293F5757004840D1 /* AppDelegate.swift in Sources */,
				C56EE2A3293F6BAF004840D1 /* UIPasteboardWrapper.swift in Sources */,
				C5B2F6F629705293000DBA0E /* SessionRequestModule.swift in Sources */,
				C56EE24E293F566D004840D1 /* WalletInteractor.swift in Sources */,
				84E0582229D6DA9B00E359B1 /* EthKeyStore.swift in Sources */,
				C55D34AF2965FB750004314A /* SessionProposalPresenter.swift in Sources */,
				C5F32A302954816100A6476E /* ConnectionDetailsInteractor.swift in Sources */,
				847BD1E8298A806800076C90 /* NotificationsView.swift in Sources */,
			);
			runOnlyForDeploymentPostprocessing = 0;
		};
		CF1A592C29E5873D00AAC16B /* Sources */ = {
			isa = PBXSourcesBuildPhase;
			buildActionMask = 2147483647;
			files = (
				CF1A594D29E5876600AAC16B /* App.swift in Sources */,
				CF1A594B29E5876600AAC16B /* DAppEngine.swift in Sources */,
				CF6704DF29E59DDC003326A4 /* XCUIElementQuery.swift in Sources */,
				CF1A594629E5876600AAC16B /* PushNotificationTests.swift in Sources */,
				CF1A594829E5876600AAC16B /* Engine.swift in Sources */,
				CF1A594529E5876600AAC16B /* XCUIElement.swift in Sources */,
				CF1A594C29E5876600AAC16B /* RoutingEngine.swift in Sources */,
				CF6704E129E5A014003326A4 /* XCTestCase.swift in Sources */,
				CF1A594929E5876600AAC16B /* WalletEngine.swift in Sources */,
			);
			runOnlyForDeploymentPostprocessing = 0;
		};
/* End PBXSourcesBuildPhase section */

/* Begin PBXTargetDependency section */
		84E6B84D29787A8000428BAF /* PBXTargetDependency */ = {
			isa = PBXTargetDependency;
			target = 84E6B84629787A8000428BAF /* PNDecryptionService */;
			targetProxy = 84E6B84C29787A8000428BAF /* PBXContainerItemProxy */;
		};
		A5A4FC7E2840C5D400BBEC1E /* PBXTargetDependency */ = {
			isa = PBXTargetDependency;
			target = 84CE641B27981DED00142511 /* DApp */;
			targetProxy = A5A4FC7D2840C5D400BBEC1E /* PBXContainerItemProxy */;
		};
		CF11914029E5D86F000D4538 /* PBXTargetDependency */ = {
			isa = PBXTargetDependency;
			target = 84CE641B27981DED00142511 /* DApp */;
			targetProxy = CF11913F29E5D86F000D4538 /* PBXContainerItemProxy */;
		};
		CF11914229E5D873000D4538 /* PBXTargetDependency */ = {
			isa = PBXTargetDependency;
			target = C56EE21A293F55ED004840D1 /* WalletApp */;
			targetProxy = CF11914129E5D873000D4538 /* PBXContainerItemProxy */;
		};
		CF12A92329E847D600B42F2A /* PBXTargetDependency */ = {
			isa = PBXTargetDependency;
			target = 84E6B84629787A8000428BAF /* PNDecryptionService */;
			targetProxy = CF12A92229E847D600B42F2A /* PBXContainerItemProxy */;
		};
/* End PBXTargetDependency section */

/* Begin PBXVariantGroup section */
		84CE642927981DF000142511 /* LaunchScreen.storyboard */ = {
			isa = PBXVariantGroup;
			children = (
				84CE642A27981DF000142511 /* Base */,
			);
			name = LaunchScreen.storyboard;
			sourceTree = "<group>";
		};
		A58E7CF528729F550082D443 /* LaunchScreen.storyboard */ = {
			isa = PBXVariantGroup;
			children = (
				A58E7CF628729F550082D443 /* Base */,
			);
			name = LaunchScreen.storyboard;
			sourceTree = "<group>";
		};
/* End PBXVariantGroup section */

/* Begin XCBuildConfiguration section */
		764E1D4E26F8D3FE00A1FB15 /* Debug */ = {
			isa = XCBuildConfiguration;
			baseConfigurationReference = A5F48A0528E43D3F0034CBFB /* Configuration.xcconfig */;
			buildSettings = {
				ALWAYS_SEARCH_USER_PATHS = NO;
				CLANG_ANALYZER_NONNULL = YES;
				CLANG_ANALYZER_NUMBER_OBJECT_CONVERSION = YES_AGGRESSIVE;
				CLANG_CXX_LANGUAGE_STANDARD = "gnu++14";
				CLANG_CXX_LIBRARY = "libc++";
				CLANG_ENABLE_MODULES = YES;
				CLANG_ENABLE_OBJC_ARC = YES;
				CLANG_ENABLE_OBJC_WEAK = YES;
				CLANG_WARN_BLOCK_CAPTURE_AUTORELEASING = YES;
				CLANG_WARN_BOOL_CONVERSION = YES;
				CLANG_WARN_COMMA = YES;
				CLANG_WARN_CONSTANT_CONVERSION = YES;
				CLANG_WARN_DEPRECATED_OBJC_IMPLEMENTATIONS = YES;
				CLANG_WARN_DIRECT_OBJC_ISA_USAGE = YES_ERROR;
				CLANG_WARN_DOCUMENTATION_COMMENTS = YES;
				CLANG_WARN_EMPTY_BODY = YES;
				CLANG_WARN_ENUM_CONVERSION = YES;
				CLANG_WARN_INFINITE_RECURSION = YES;
				CLANG_WARN_INT_CONVERSION = YES;
				CLANG_WARN_NON_LITERAL_NULL_CONVERSION = YES;
				CLANG_WARN_OBJC_IMPLICIT_RETAIN_SELF = YES;
				CLANG_WARN_OBJC_LITERAL_CONVERSION = YES;
				CLANG_WARN_OBJC_ROOT_CLASS = YES_ERROR;
				CLANG_WARN_QUOTED_INCLUDE_IN_FRAMEWORK_HEADER = YES;
				CLANG_WARN_RANGE_LOOP_ANALYSIS = YES;
				CLANG_WARN_STRICT_PROTOTYPES = YES;
				CLANG_WARN_SUSPICIOUS_MOVE = YES;
				CLANG_WARN_UNGUARDED_AVAILABILITY = YES_AGGRESSIVE;
				CLANG_WARN_UNREACHABLE_CODE = YES;
				CLANG_WARN__DUPLICATE_METHOD_MATCH = YES;
				COPY_PHASE_STRIP = NO;
				CURRENT_PROJECT_VERSION = 7;
				DEBUG_INFORMATION_FORMAT = dwarf;
				ENABLE_STRICT_OBJC_MSGSEND = YES;
				ENABLE_TESTABILITY = YES;
				GCC_C_LANGUAGE_STANDARD = gnu11;
				GCC_DYNAMIC_NO_PIC = NO;
				GCC_NO_COMMON_BLOCKS = YES;
				GCC_OPTIMIZATION_LEVEL = 0;
				GCC_PREPROCESSOR_DEFINITIONS = (
					"DEBUG=1",
					"$(inherited)",
				);
				GCC_WARN_64_TO_32_BIT_CONVERSION = YES;
				GCC_WARN_ABOUT_RETURN_TYPE = YES_ERROR;
				GCC_WARN_UNDECLARED_SELECTOR = YES;
				GCC_WARN_UNINITIALIZED_AUTOS = YES_AGGRESSIVE;
				GCC_WARN_UNUSED_FUNCTION = YES;
				GCC_WARN_UNUSED_VARIABLE = YES;
				IPHONEOS_DEPLOYMENT_TARGET = 16.0;
				MTL_ENABLE_DEBUG_INFO = INCLUDE_SOURCE;
				MTL_FAST_MATH = YES;
				ONLY_ACTIVE_ARCH = YES;
				SDKROOT = iphoneos;
				SWIFT_ACTIVE_COMPILATION_CONDITIONS = DEBUG;
				SWIFT_OPTIMIZATION_LEVEL = "-Onone";
				VERSIONING_SYSTEM = "apple-generic";
			};
			name = Debug;
		};
		764E1D4F26F8D3FE00A1FB15 /* Release */ = {
			isa = XCBuildConfiguration;
			baseConfigurationReference = A5F48A0528E43D3F0034CBFB /* Configuration.xcconfig */;
			buildSettings = {
				ALWAYS_SEARCH_USER_PATHS = NO;
				CLANG_ANALYZER_NONNULL = YES;
				CLANG_ANALYZER_NUMBER_OBJECT_CONVERSION = YES_AGGRESSIVE;
				CLANG_CXX_LANGUAGE_STANDARD = "gnu++14";
				CLANG_CXX_LIBRARY = "libc++";
				CLANG_ENABLE_MODULES = YES;
				CLANG_ENABLE_OBJC_ARC = YES;
				CLANG_ENABLE_OBJC_WEAK = YES;
				CLANG_WARN_BLOCK_CAPTURE_AUTORELEASING = YES;
				CLANG_WARN_BOOL_CONVERSION = YES;
				CLANG_WARN_COMMA = YES;
				CLANG_WARN_CONSTANT_CONVERSION = YES;
				CLANG_WARN_DEPRECATED_OBJC_IMPLEMENTATIONS = YES;
				CLANG_WARN_DIRECT_OBJC_ISA_USAGE = YES_ERROR;
				CLANG_WARN_DOCUMENTATION_COMMENTS = YES;
				CLANG_WARN_EMPTY_BODY = YES;
				CLANG_WARN_ENUM_CONVERSION = YES;
				CLANG_WARN_INFINITE_RECURSION = YES;
				CLANG_WARN_INT_CONVERSION = YES;
				CLANG_WARN_NON_LITERAL_NULL_CONVERSION = YES;
				CLANG_WARN_OBJC_IMPLICIT_RETAIN_SELF = YES;
				CLANG_WARN_OBJC_LITERAL_CONVERSION = YES;
				CLANG_WARN_OBJC_ROOT_CLASS = YES_ERROR;
				CLANG_WARN_QUOTED_INCLUDE_IN_FRAMEWORK_HEADER = YES;
				CLANG_WARN_RANGE_LOOP_ANALYSIS = YES;
				CLANG_WARN_STRICT_PROTOTYPES = YES;
				CLANG_WARN_SUSPICIOUS_MOVE = YES;
				CLANG_WARN_UNGUARDED_AVAILABILITY = YES_AGGRESSIVE;
				CLANG_WARN_UNREACHABLE_CODE = YES;
				CLANG_WARN__DUPLICATE_METHOD_MATCH = YES;
				COPY_PHASE_STRIP = NO;
				CURRENT_PROJECT_VERSION = 7;
				DEBUG_INFORMATION_FORMAT = "dwarf-with-dsym";
				ENABLE_NS_ASSERTIONS = NO;
				ENABLE_STRICT_OBJC_MSGSEND = YES;
				GCC_C_LANGUAGE_STANDARD = gnu11;
				GCC_NO_COMMON_BLOCKS = YES;
				GCC_WARN_64_TO_32_BIT_CONVERSION = YES;
				GCC_WARN_ABOUT_RETURN_TYPE = YES_ERROR;
				GCC_WARN_UNDECLARED_SELECTOR = YES;
				GCC_WARN_UNINITIALIZED_AUTOS = YES_AGGRESSIVE;
				GCC_WARN_UNUSED_FUNCTION = YES;
				GCC_WARN_UNUSED_VARIABLE = YES;
				IPHONEOS_DEPLOYMENT_TARGET = 16.0;
				MTL_ENABLE_DEBUG_INFO = NO;
				MTL_FAST_MATH = YES;
				ONLY_ACTIVE_ARCH = NO;
				SDKROOT = iphoneos;
				SWIFT_COMPILATION_MODE = wholemodule;
				SWIFT_OPTIMIZATION_LEVEL = "-O";
				VALIDATE_PRODUCT = YES;
				VERSIONING_SYSTEM = "apple-generic";
			};
			name = Release;
		};
		844749F929B9E5B9005F520B /* Debug */ = {
			isa = XCBuildConfiguration;
			buildSettings = {
				CLANG_CXX_LANGUAGE_STANDARD = "gnu++17";
				CODE_SIGN_STYLE = Automatic;
				CURRENT_PROJECT_VERSION = 1;
				DEVELOPMENT_TEAM = W5R8AG9K22;
				GENERATE_INFOPLIST_FILE = YES;
				IPHONEOS_DEPLOYMENT_TARGET = 13.0;
				MARKETING_VERSION = 1.0;
				PRODUCT_BUNDLE_IDENTIFIER = com.walletconnect.RelayIntegrationTests;
				PRODUCT_NAME = "$(TARGET_NAME)";
				SWIFT_EMIT_LOC_STRINGS = NO;
				SWIFT_VERSION = 5.0;
				TARGETED_DEVICE_FAMILY = "1,2";
			};
			name = Debug;
		};
		844749FA29B9E5B9005F520B /* Release */ = {
			isa = XCBuildConfiguration;
			buildSettings = {
				CLANG_CXX_LANGUAGE_STANDARD = "gnu++17";
				CODE_SIGN_STYLE = Automatic;
				CURRENT_PROJECT_VERSION = 1;
				DEVELOPMENT_TEAM = W5R8AG9K22;
				GENERATE_INFOPLIST_FILE = YES;
				IPHONEOS_DEPLOYMENT_TARGET = 13.0;
				MARKETING_VERSION = 1.0;
				PRODUCT_BUNDLE_IDENTIFIER = com.walletconnect.RelayIntegrationTests;
				PRODUCT_NAME = "$(TARGET_NAME)";
				SWIFT_EMIT_LOC_STRINGS = NO;
				SWIFT_VERSION = 5.0;
				TARGETED_DEVICE_FAMILY = "1,2";
			};
			name = Release;
		};
		84CE642D27981DF000142511 /* Debug */ = {
			isa = XCBuildConfiguration;
			buildSettings = {
				ASSETCATALOG_COMPILER_APPICON_NAME = AppIcon;
				ASSETCATALOG_COMPILER_GLOBAL_ACCENT_COLOR_NAME = AccentColor;
				CLANG_CXX_LANGUAGE_STANDARD = "gnu++17";
				CODE_SIGN_IDENTITY = "Apple Development";
				CODE_SIGN_STYLE = Automatic;
				CURRENT_PROJECT_VERSION = 7;
				DEVELOPMENT_TEAM = W5R8AG9K22;
				GENERATE_INFOPLIST_FILE = YES;
				INFOPLIST_FILE = DApp/Info.plist;
				INFOPLIST_KEY_CFBundleDisplayName = dApp;
				INFOPLIST_KEY_UIApplicationSupportsIndirectInputEvents = YES;
				INFOPLIST_KEY_UILaunchStoryboardName = LaunchScreen;
				INFOPLIST_KEY_UIRequiredDeviceCapabilities = armv7;
				INFOPLIST_KEY_UISupportedInterfaceOrientations = UIInterfaceOrientationPortrait;
				INFOPLIST_KEY_UISupportedInterfaceOrientations_iPad = "UIInterfaceOrientationPortrait UIInterfaceOrientationPortraitUpsideDown UIInterfaceOrientationLandscapeLeft UIInterfaceOrientationLandscapeRight";
				INFOPLIST_KEY_UISupportedInterfaceOrientations_iPhone = UIInterfaceOrientationPortrait;
				IPHONEOS_DEPLOYMENT_TARGET = 16.0;
				LD_RUNPATH_SEARCH_PATHS = (
					"$(inherited)",
					"@executable_path/Frameworks",
				);
				MARKETING_VERSION = 1.0;
				PRODUCT_BUNDLE_IDENTIFIER = com.walletconnect.dapp;
				PRODUCT_NAME = "$(TARGET_NAME)";
				PROVISIONING_PROFILE_SPECIFIER = "";
				SWIFT_EMIT_LOC_STRINGS = YES;
				SWIFT_VERSION = 5.0;
				TARGETED_DEVICE_FAMILY = "1,2";
			};
			name = Debug;
		};
		84CE642E27981DF000142511 /* Release */ = {
			isa = XCBuildConfiguration;
			buildSettings = {
				ASSETCATALOG_COMPILER_APPICON_NAME = AppIcon;
				ASSETCATALOG_COMPILER_GLOBAL_ACCENT_COLOR_NAME = AccentColor;
				CLANG_CXX_LANGUAGE_STANDARD = "gnu++17";
				CODE_SIGN_IDENTITY = "Apple Development";
				CODE_SIGN_STYLE = Automatic;
				CURRENT_PROJECT_VERSION = 7;
				DEVELOPMENT_TEAM = W5R8AG9K22;
				GENERATE_INFOPLIST_FILE = YES;
				INFOPLIST_FILE = DApp/Info.plist;
				INFOPLIST_KEY_CFBundleDisplayName = dApp;
				INFOPLIST_KEY_UIApplicationSupportsIndirectInputEvents = YES;
				INFOPLIST_KEY_UILaunchStoryboardName = LaunchScreen;
				INFOPLIST_KEY_UIRequiredDeviceCapabilities = armv7;
				INFOPLIST_KEY_UISupportedInterfaceOrientations = UIInterfaceOrientationPortrait;
				INFOPLIST_KEY_UISupportedInterfaceOrientations_iPad = "UIInterfaceOrientationPortrait UIInterfaceOrientationPortraitUpsideDown UIInterfaceOrientationLandscapeLeft UIInterfaceOrientationLandscapeRight";
				INFOPLIST_KEY_UISupportedInterfaceOrientations_iPhone = UIInterfaceOrientationPortrait;
				IPHONEOS_DEPLOYMENT_TARGET = 16.0;
				LD_RUNPATH_SEARCH_PATHS = (
					"$(inherited)",
					"@executable_path/Frameworks",
				);
				MARKETING_VERSION = 1.0;
				PRODUCT_BUNDLE_IDENTIFIER = com.walletconnect.dapp;
				PRODUCT_NAME = "$(TARGET_NAME)";
				PROVISIONING_PROFILE_SPECIFIER = "";
				SWIFT_EMIT_LOC_STRINGS = YES;
				SWIFT_VERSION = 5.0;
				TARGETED_DEVICE_FAMILY = "1,2";
			};
			name = Release;
		};
		84E6B85029787A8000428BAF /* Debug */ = {
			isa = XCBuildConfiguration;
			buildSettings = {
				CLANG_CXX_LANGUAGE_STANDARD = "gnu++20";
				CODE_SIGN_ENTITLEMENTS = PNDecryptionService/PNDecryptionService.entitlements;
				CODE_SIGN_IDENTITY = "Apple Development";
				CODE_SIGN_STYLE = Automatic;
				CURRENT_PROJECT_VERSION = 7;
				DEVELOPMENT_TEAM = W5R8AG9K22;
				GENERATE_INFOPLIST_FILE = YES;
				INFOPLIST_FILE = PNDecryptionService/Info.plist;
				INFOPLIST_KEY_CFBundleDisplayName = PNDecryptionService;
				INFOPLIST_KEY_NSHumanReadableCopyright = "";
				IPHONEOS_DEPLOYMENT_TARGET = 15.0;
				LD_RUNPATH_SEARCH_PATHS = (
					"$(inherited)",
					"@executable_path/Frameworks",
					"@executable_path/../../Frameworks",
				);
				MARKETING_VERSION = 1.0;
				PRODUCT_BUNDLE_IDENTIFIER = com.walletconnect.walletapp.PNDecryptionService;
				PRODUCT_NAME = "$(TARGET_NAME)";
				PROVISIONING_PROFILE_SPECIFIER = "";
				SKIP_INSTALL = YES;
				SWIFT_EMIT_LOC_STRINGS = YES;
				SWIFT_VERSION = 5.0;
				TARGETED_DEVICE_FAMILY = "1,2";
			};
			name = Debug;
		};
		84E6B85129787A8000428BAF /* Release */ = {
			isa = XCBuildConfiguration;
			buildSettings = {
				CLANG_CXX_LANGUAGE_STANDARD = "gnu++20";
				CODE_SIGN_ENTITLEMENTS = PNDecryptionService/PNDecryptionServiceRelease.entitlements;
				CODE_SIGN_IDENTITY = "Apple Development";
				"CODE_SIGN_IDENTITY[sdk=iphoneos*]" = "iPhone Distribution";
				CODE_SIGN_STYLE = Manual;
				CURRENT_PROJECT_VERSION = 7;
				DEVELOPMENT_TEAM = "";
				"DEVELOPMENT_TEAM[sdk=iphoneos*]" = W5R8AG9K22;
				GENERATE_INFOPLIST_FILE = YES;
				INFOPLIST_FILE = PNDecryptionService/Info.plist;
				INFOPLIST_KEY_CFBundleDisplayName = PNDecryptionService;
				INFOPLIST_KEY_NSHumanReadableCopyright = "";
				IPHONEOS_DEPLOYMENT_TARGET = 15.0;
				LD_RUNPATH_SEARCH_PATHS = (
					"$(inherited)",
					"@executable_path/Frameworks",
					"@executable_path/../../Frameworks",
				);
				MARKETING_VERSION = 1.0;
				PRODUCT_BUNDLE_IDENTIFIER = com.walletconnect.walletapp.PNDecryptionService;
				PRODUCT_NAME = "$(TARGET_NAME)";
				PROVISIONING_PROFILE_SPECIFIER = "";
				"PROVISIONING_PROFILE_SPECIFIER[sdk=iphoneos*]" = "match AppStore com.walletconnect.walletapp.PNDecryptionService";
				SKIP_INSTALL = YES;
				SWIFT_EMIT_LOC_STRINGS = YES;
				SWIFT_VERSION = 5.0;
				TARGETED_DEVICE_FAMILY = "1,2";
			};
			name = Release;
		};
		A58E7CF928729F550082D443 /* Debug */ = {
			isa = XCBuildConfiguration;
			buildSettings = {
				ASSETCATALOG_COMPILER_APPICON_NAME = AppIcon;
				ASSETCATALOG_COMPILER_GLOBAL_ACCENT_COLOR_NAME = AccentColor;
				CLANG_CXX_LANGUAGE_STANDARD = "gnu++17";
				CODE_SIGN_IDENTITY = "Apple Development";
				"CODE_SIGN_IDENTITY[sdk=iphoneos*]" = "iPhone Developer";
				CODE_SIGN_STYLE = Manual;
				CURRENT_PROJECT_VERSION = 7;
				DEVELOPMENT_TEAM = "";
				"DEVELOPMENT_TEAM[sdk=iphoneos*]" = W5R8AG9K22;
				GENERATE_INFOPLIST_FILE = YES;
				INFOPLIST_FILE = Showcase/Other/Info.plist;
				INFOPLIST_KEY_NSCameraUsageDescription = "Allow the app to scan for QR codes";
				INFOPLIST_KEY_NSMicrophoneUsageDescription = "If you want to use the microphone, you have to give permission.";
				INFOPLIST_KEY_UIApplicationSupportsIndirectInputEvents = YES;
				INFOPLIST_KEY_UILaunchStoryboardName = LaunchScreen;
				INFOPLIST_KEY_UISupportedInterfaceOrientations = UIInterfaceOrientationPortrait;
				INFOPLIST_KEY_UISupportedInterfaceOrientations_iPad = "UIInterfaceOrientationLandscapeLeft UIInterfaceOrientationLandscapeRight UIInterfaceOrientationPortrait UIInterfaceOrientationPortraitUpsideDown";
				IPHONEOS_DEPLOYMENT_TARGET = 16.0;
				LD_RUNPATH_SEARCH_PATHS = (
					"$(inherited)",
					"@executable_path/Frameworks",
				);
				MARKETING_VERSION = 1.0;
				PRODUCT_BUNDLE_IDENTIFIER = com.walletconnect.chat;
				PRODUCT_NAME = "$(TARGET_NAME)";
				PROVISIONING_PROFILE_SPECIFIER = "";
				"PROVISIONING_PROFILE_SPECIFIER[sdk=iphoneos*]" = "match Development com.walletconnect.chat";
				SWIFT_EMIT_LOC_STRINGS = YES;
				SWIFT_VERSION = 5.0;
				TARGETED_DEVICE_FAMILY = "1,2";
			};
			name = Debug;
		};
		A58E7CFA28729F550082D443 /* Release */ = {
			isa = XCBuildConfiguration;
			buildSettings = {
				ASSETCATALOG_COMPILER_APPICON_NAME = AppIcon;
				ASSETCATALOG_COMPILER_GLOBAL_ACCENT_COLOR_NAME = AccentColor;
				CLANG_CXX_LANGUAGE_STANDARD = "gnu++17";
				"CODE_SIGN_IDENTITY[sdk=iphoneos*]" = "iPhone Distribution";
				CODE_SIGN_STYLE = Manual;
				CURRENT_PROJECT_VERSION = 7;
				DEVELOPMENT_TEAM = "";
				"DEVELOPMENT_TEAM[sdk=iphoneos*]" = W5R8AG9K22;
				GENERATE_INFOPLIST_FILE = YES;
				INFOPLIST_FILE = Showcase/Other/Info.plist;
				INFOPLIST_KEY_NSCameraUsageDescription = "Allow the app to scan for QR codes";
				INFOPLIST_KEY_NSMicrophoneUsageDescription = "If you want to use the microphone, you have to give permission.";
				INFOPLIST_KEY_UIApplicationSupportsIndirectInputEvents = YES;
				INFOPLIST_KEY_UILaunchStoryboardName = LaunchScreen;
				INFOPLIST_KEY_UISupportedInterfaceOrientations = UIInterfaceOrientationPortrait;
				INFOPLIST_KEY_UISupportedInterfaceOrientations_iPad = "UIInterfaceOrientationLandscapeLeft UIInterfaceOrientationLandscapeRight UIInterfaceOrientationPortrait UIInterfaceOrientationPortraitUpsideDown";
				IPHONEOS_DEPLOYMENT_TARGET = 16.0;
				LD_RUNPATH_SEARCH_PATHS = (
					"$(inherited)",
					"@executable_path/Frameworks",
				);
				MARKETING_VERSION = 1.0;
				PRODUCT_BUNDLE_IDENTIFIER = com.walletconnect.chat;
				PRODUCT_NAME = "$(TARGET_NAME)";
				PROVISIONING_PROFILE_SPECIFIER = "";
				"PROVISIONING_PROFILE_SPECIFIER[sdk=iphoneos*]" = "match AppStore com.walletconnect.chat";
				SWIFT_EMIT_LOC_STRINGS = YES;
				SWIFT_VERSION = 5.0;
				TARGETED_DEVICE_FAMILY = "1,2";
			};
			name = Release;
		};
		A5A4FC782840C12C00BBEC1E /* Debug */ = {
			isa = XCBuildConfiguration;
			buildSettings = {
				CLANG_CXX_LANGUAGE_STANDARD = "gnu++17";
				CODE_SIGN_STYLE = Automatic;
				CURRENT_PROJECT_VERSION = 7;
				DEVELOPMENT_TEAM = W5R8AG9K22;
				GENERATE_INFOPLIST_FILE = YES;
				IPHONEOS_DEPLOYMENT_TARGET = 13.0;
				PRODUCT_BUNDLE_IDENTIFIER = com.walletconnect.UITests;
				PRODUCT_NAME = "$(TARGET_NAME)";
				PROVISIONING_PROFILE = "";
				SWIFT_EMIT_LOC_STRINGS = NO;
				SWIFT_VERSION = 5.0;
				TARGETED_DEVICE_FAMILY = "1,2";
			};
			name = Debug;
		};
		A5A4FC792840C12C00BBEC1E /* Release */ = {
			isa = XCBuildConfiguration;
			buildSettings = {
				CLANG_CXX_LANGUAGE_STANDARD = "gnu++17";
				CODE_SIGN_STYLE = Automatic;
				CURRENT_PROJECT_VERSION = 7;
				DEVELOPMENT_TEAM = W5R8AG9K22;
				GENERATE_INFOPLIST_FILE = YES;
				IPHONEOS_DEPLOYMENT_TARGET = 13.0;
				PRODUCT_BUNDLE_IDENTIFIER = com.walletconnect.UITests;
				PRODUCT_NAME = "$(TARGET_NAME)";
				PROVISIONING_PROFILE = "";
				SWIFT_EMIT_LOC_STRINGS = NO;
				SWIFT_VERSION = 5.0;
				TARGETED_DEVICE_FAMILY = "1,2";
			};
			name = Release;
		};
		A5E03DF2286464DB00888481 /* Debug */ = {
			isa = XCBuildConfiguration;
			buildSettings = {
				CLANG_CXX_LANGUAGE_STANDARD = "gnu++17";
				CODE_SIGN_STYLE = Automatic;
				CURRENT_PROJECT_VERSION = 7;
				DEVELOPMENT_TEAM = W5R8AG9K22;
				GCC_PREPROCESSOR_DEFINITIONS = (
					"DEBUG=1",
					"$(inherited)",
					"RELAY_HOST=$(RELAY_HOST)",
				);
				GENERATE_INFOPLIST_FILE = YES;
				IPHONEOS_DEPLOYMENT_TARGET = 13.0;
				OTHER_SWIFT_FLAGS = "";
				PRODUCT_BUNDLE_IDENTIFIER = com.walletconnect.IntegrationTests;
				PRODUCT_NAME = "$(TARGET_NAME)";
				SWIFT_EMIT_LOC_STRINGS = NO;
				SWIFT_VERSION = 5.0;
				TARGETED_DEVICE_FAMILY = "1,2";
			};
			name = Debug;
		};
		A5E03DF3286464DB00888481 /* Release */ = {
			isa = XCBuildConfiguration;
			buildSettings = {
				CLANG_CXX_LANGUAGE_STANDARD = "gnu++17";
				CODE_SIGN_STYLE = Automatic;
				CURRENT_PROJECT_VERSION = 7;
				DEVELOPMENT_TEAM = W5R8AG9K22;
				GENERATE_INFOPLIST_FILE = YES;
				IPHONEOS_DEPLOYMENT_TARGET = 13.0;
				PRODUCT_BUNDLE_IDENTIFIER = com.walletconnect.IntegrationTests;
				PRODUCT_NAME = "$(TARGET_NAME)";
				SWIFT_EMIT_LOC_STRINGS = NO;
				SWIFT_VERSION = 5.0;
				TARGETED_DEVICE_FAMILY = "1,2";
			};
			name = Release;
		};
		C56EE226293F55EE004840D1 /* Debug */ = {
			isa = XCBuildConfiguration;
			buildSettings = {
				ALWAYS_EMBED_SWIFT_STANDARD_LIBRARIES = YES;
				ASSETCATALOG_COMPILER_APPICON_NAME = AppIcon;
				ASSETCATALOG_COMPILER_GLOBAL_ACCENT_COLOR_NAME = AccentColor;
				CLANG_CXX_LANGUAGE_STANDARD = "gnu++20";
				CODE_SIGN_ENTITLEMENTS = WalletApp/WalletApp.entitlements;
				CODE_SIGN_IDENTITY = "Apple Development";
				CODE_SIGN_STYLE = Automatic;
				CURRENT_PROJECT_VERSION = 7;
				DEVELOPMENT_TEAM = W5R8AG9K22;
				ENABLE_PREVIEWS = YES;
				GENERATE_INFOPLIST_FILE = YES;
				INFOPLIST_FILE = WalletApp/Other/Info.plist;
				INFOPLIST_KEY_NSCameraUsageDescription = "Camera access for scanning QR code";
				INFOPLIST_KEY_UIApplicationSupportsIndirectInputEvents = YES;
				INFOPLIST_KEY_UILaunchScreen_Generation = YES;
				INFOPLIST_KEY_UIRequiresFullScreen = NO;
				INFOPLIST_KEY_UISupportedInterfaceOrientations = UIInterfaceOrientationPortrait;
				INFOPLIST_KEY_UISupportedInterfaceOrientations_iPad = "UIInterfaceOrientationLandscapeLeft UIInterfaceOrientationLandscapeRight UIInterfaceOrientationPortrait UIInterfaceOrientationPortraitUpsideDown";
				IPHONEOS_DEPLOYMENT_TARGET = 15.4;
				LD_RUNPATH_SEARCH_PATHS = (
					"$(inherited)",
					"@executable_path/Frameworks",
				);
				MARKETING_VERSION = 1.0;
				PRODUCT_BUNDLE_IDENTIFIER = com.walletconnect.walletapp;
				PRODUCT_NAME = "$(TARGET_NAME)";
				PROVISIONING_PROFILE_SPECIFIER = "";
				SWIFT_EMIT_LOC_STRINGS = YES;
				SWIFT_VERSION = 5.0;
				TARGETED_DEVICE_FAMILY = "1,2";
			};
			name = Debug;
		};
		C56EE227293F55EE004840D1 /* Release */ = {
			isa = XCBuildConfiguration;
			buildSettings = {
				ALWAYS_EMBED_SWIFT_STANDARD_LIBRARIES = YES;
				ASSETCATALOG_COMPILER_APPICON_NAME = AppIcon;
				ASSETCATALOG_COMPILER_GLOBAL_ACCENT_COLOR_NAME = AccentColor;
				CLANG_CXX_LANGUAGE_STANDARD = "gnu++20";
				CODE_SIGN_ENTITLEMENTS = WalletApp/WalletAppRelease.entitlements;
				CODE_SIGN_IDENTITY = "Apple Distribution";
				"CODE_SIGN_IDENTITY[sdk=iphoneos*]" = "iPhone Distribution";
				CODE_SIGN_STYLE = Manual;
				CURRENT_PROJECT_VERSION = 7;
				DEVELOPMENT_TEAM = "";
				"DEVELOPMENT_TEAM[sdk=iphoneos*]" = W5R8AG9K22;
				ENABLE_PREVIEWS = YES;
				GENERATE_INFOPLIST_FILE = YES;
				INFOPLIST_FILE = WalletApp/Other/Info.plist;
				INFOPLIST_KEY_NSCameraUsageDescription = "Camera access for scanning QR code";
				INFOPLIST_KEY_UIApplicationSupportsIndirectInputEvents = YES;
				INFOPLIST_KEY_UILaunchScreen_Generation = YES;
				INFOPLIST_KEY_UIRequiresFullScreen = NO;
				INFOPLIST_KEY_UISupportedInterfaceOrientations = UIInterfaceOrientationPortrait;
				INFOPLIST_KEY_UISupportedInterfaceOrientations_iPad = "UIInterfaceOrientationLandscapeLeft UIInterfaceOrientationLandscapeRight UIInterfaceOrientationPortrait UIInterfaceOrientationPortraitUpsideDown";
				IPHONEOS_DEPLOYMENT_TARGET = 15.4;
				LD_RUNPATH_SEARCH_PATHS = (
					"$(inherited)",
					"@executable_path/Frameworks",
				);
				MARKETING_VERSION = 1.0;
				PRODUCT_BUNDLE_IDENTIFIER = com.walletconnect.walletapp;
				PRODUCT_NAME = "$(TARGET_NAME)";
				PROVISIONING_PROFILE_SPECIFIER = "";
				"PROVISIONING_PROFILE_SPECIFIER[sdk=iphoneos*]" = "match AppStore com.walletconnect.walletapp";
				SWIFT_EMIT_LOC_STRINGS = YES;
				SWIFT_VERSION = 5.0;
				TARGETED_DEVICE_FAMILY = "1,2";
			};
			name = Release;
		};
		CF1A593729E5873D00AAC16B /* Debug */ = {
			isa = XCBuildConfiguration;
			buildSettings = {
				CLANG_CXX_LANGUAGE_STANDARD = "gnu++20";
				CODE_SIGN_STYLE = Automatic;
				CURRENT_PROJECT_VERSION = 1;
				DEVELOPMENT_TEAM = W5R8AG9K22;
				GENERATE_INFOPLIST_FILE = YES;
				IPHONEOS_DEPLOYMENT_TARGET = 14.0;
				MARKETING_VERSION = 1.0;
				PRODUCT_BUNDLE_IDENTIFIER = com.walletconnect.EchoUITests;
				PRODUCT_NAME = "$(TARGET_NAME)";
				SWIFT_EMIT_LOC_STRINGS = NO;
				SWIFT_VERSION = 5.0;
				TARGETED_DEVICE_FAMILY = "1,2";
			};
			name = Debug;
		};
		CF1A593829E5873D00AAC16B /* Release */ = {
			isa = XCBuildConfiguration;
			buildSettings = {
				CLANG_CXX_LANGUAGE_STANDARD = "gnu++20";
				CODE_SIGN_STYLE = Automatic;
				CURRENT_PROJECT_VERSION = 1;
				DEVELOPMENT_TEAM = W5R8AG9K22;
				GENERATE_INFOPLIST_FILE = YES;
				IPHONEOS_DEPLOYMENT_TARGET = 14.0;
				MARKETING_VERSION = 1.0;
				PRODUCT_BUNDLE_IDENTIFIER = com.walletconnect.EchoUITests;
				PRODUCT_NAME = "$(TARGET_NAME)";
				SWIFT_EMIT_LOC_STRINGS = NO;
				SWIFT_VERSION = 5.0;
				TARGETED_DEVICE_FAMILY = "1,2";
			};
			name = Release;
		};
/* End XCBuildConfiguration section */

/* Begin XCConfigurationList section */
		764E1D3726F8D3FC00A1FB15 /* Build configuration list for PBXProject "ExampleApp" */ = {
			isa = XCConfigurationList;
			buildConfigurations = (
				764E1D4E26F8D3FE00A1FB15 /* Debug */,
				764E1D4F26F8D3FE00A1FB15 /* Release */,
			);
			defaultConfigurationIsVisible = 0;
			defaultConfigurationName = Release;
		};
		844749FB29B9E5B9005F520B /* Build configuration list for PBXNativeTarget "RelayIntegrationTests" */ = {
			isa = XCConfigurationList;
			buildConfigurations = (
				844749F929B9E5B9005F520B /* Debug */,
				844749FA29B9E5B9005F520B /* Release */,
			);
			defaultConfigurationIsVisible = 0;
			defaultConfigurationName = Release;
		};
		84CE642F27981DF000142511 /* Build configuration list for PBXNativeTarget "DApp" */ = {
			isa = XCConfigurationList;
			buildConfigurations = (
				84CE642D27981DF000142511 /* Debug */,
				84CE642E27981DF000142511 /* Release */,
			);
			defaultConfigurationIsVisible = 0;
			defaultConfigurationName = Release;
		};
		84E6B84F29787A8000428BAF /* Build configuration list for PBXNativeTarget "PNDecryptionService" */ = {
			isa = XCConfigurationList;
			buildConfigurations = (
				84E6B85029787A8000428BAF /* Debug */,
				84E6B85129787A8000428BAF /* Release */,
			);
			defaultConfigurationIsVisible = 0;
			defaultConfigurationName = Release;
		};
		A58E7CFB28729F550082D443 /* Build configuration list for PBXNativeTarget "Showcase" */ = {
			isa = XCConfigurationList;
			buildConfigurations = (
				A58E7CF928729F550082D443 /* Debug */,
				A58E7CFA28729F550082D443 /* Release */,
			);
			defaultConfigurationIsVisible = 0;
			defaultConfigurationName = Release;
		};
		A5A4FC7A2840C12C00BBEC1E /* Build configuration list for PBXNativeTarget "UITests" */ = {
			isa = XCConfigurationList;
			buildConfigurations = (
				A5A4FC782840C12C00BBEC1E /* Debug */,
				A5A4FC792840C12C00BBEC1E /* Release */,
			);
			defaultConfigurationIsVisible = 0;
			defaultConfigurationName = Release;
		};
		A5E03DF1286464DB00888481 /* Build configuration list for PBXNativeTarget "IntegrationTests" */ = {
			isa = XCConfigurationList;
			buildConfigurations = (
				A5E03DF2286464DB00888481 /* Debug */,
				A5E03DF3286464DB00888481 /* Release */,
			);
			defaultConfigurationIsVisible = 0;
			defaultConfigurationName = Release;
		};
		C56EE228293F55EE004840D1 /* Build configuration list for PBXNativeTarget "WalletApp" */ = {
			isa = XCConfigurationList;
			buildConfigurations = (
				C56EE226293F55EE004840D1 /* Debug */,
				C56EE227293F55EE004840D1 /* Release */,
			);
			defaultConfigurationIsVisible = 0;
			defaultConfigurationName = Release;
		};
		CF1A593629E5873D00AAC16B /* Build configuration list for PBXNativeTarget "EchoUITests" */ = {
			isa = XCConfigurationList;
			buildConfigurations = (
				CF1A593729E5873D00AAC16B /* Debug */,
				CF1A593829E5873D00AAC16B /* Release */,
			);
			defaultConfigurationIsVisible = 0;
			defaultConfigurationName = Release;
		};
/* End XCConfigurationList section */

/* Begin XCRemoteSwiftPackageReference section */
		A5434021291E6A270068F706 /* XCRemoteSwiftPackageReference "solana-swift" */ = {
			isa = XCRemoteSwiftPackageReference;
			repositoryURL = "https://github.com/flypaper0/solana-swift";
			requirement = {
				branch = "feature/available-13";
				kind = branch;
			};
		};
		A561C7FE29DF32CE00DF540D /* XCRemoteSwiftPackageReference "HDWallet" */ = {
			isa = XCRemoteSwiftPackageReference;
			repositoryURL = "https://github.com/WalletConnect/HDWallet";
			requirement = {
				branch = develop;
				kind = branch;
			};
		};
		A58EC60F299D57B800F3452A /* XCRemoteSwiftPackageReference "swiftui-async-button" */ = {
			isa = XCRemoteSwiftPackageReference;
			repositoryURL = "https://github.com/lorenzofiamingo/swiftui-async-button";
			requirement = {
				kind = upToNextMajorVersion;
				minimumVersion = 1.0.0;
			};
		};
		A5AE354528A1A2AC0059AE8A /* XCRemoteSwiftPackageReference "Web3" */ = {
			isa = XCRemoteSwiftPackageReference;
			repositoryURL = "https://github.com/WalletConnect/Web3.swift";
			requirement = {
				kind = exactVersion;
				version = 1.0.2;
			};
		};
/* End XCRemoteSwiftPackageReference section */

/* Begin XCSwiftPackageProductDependency section */
		844749FC29B9E6B2005F520B /* WalletConnectNetworking */ = {
			isa = XCSwiftPackageProductDependency;
			productName = WalletConnectNetworking;
		};
		8448F1D327E4726F0000B866 /* WalletConnect */ = {
			isa = XCSwiftPackageProductDependency;
			productName = WalletConnect;
		};
		84536D7329EEBCF0008EA8DB /* Web3Inbox */ = {
			isa = XCSwiftPackageProductDependency;
			productName = Web3Inbox;
		};
		847CF3AE28E3141700F1D760 /* WalletConnectPush */ = {
			isa = XCSwiftPackageProductDependency;
			productName = WalletConnectPush;
		};
		84DDB4EC28ABB663003D66ED /* WalletConnectAuth */ = {
			isa = XCSwiftPackageProductDependency;
			productName = WalletConnectAuth;
		};
		84E6B85329787AAE00428BAF /* WalletConnectPush */ = {
			isa = XCSwiftPackageProductDependency;
			productName = WalletConnectPush;
		};
		84E6B86229816A7900428BAF /* WalletConnectPush */ = {
			isa = XCSwiftPackageProductDependency;
			productName = WalletConnectPush;
		};
		84E6B8642981720400428BAF /* WalletConnectPush */ = {
			isa = XCSwiftPackageProductDependency;
			productName = WalletConnectPush;
		};
		A50DF19C2A25084A0036EA6C /* WalletConnectHistory */ = {
			isa = XCSwiftPackageProductDependency;
			productName = WalletConnectHistory;
		};
		A54195A42934E83F0035AD19 /* Web3 */ = {
			isa = XCSwiftPackageProductDependency;
			package = A5AE354528A1A2AC0059AE8A /* XCRemoteSwiftPackageReference "Web3" */;
			productName = Web3;
		};
		A561C7FF29DF32CE00DF540D /* HDWalletKit */ = {
			isa = XCSwiftPackageProductDependency;
			package = A561C7FE29DF32CE00DF540D /* XCRemoteSwiftPackageReference "HDWallet" */;
			productName = HDWalletKit;
		};
		A561C80429DFCD4500DF540D /* WalletConnectSync */ = {
			isa = XCSwiftPackageProductDependency;
			productName = WalletConnectSync;
		};
		A5629AE92877F2D600094373 /* WalletConnectChat */ = {
			isa = XCSwiftPackageProductDependency;
			productName = WalletConnectChat;
		};
		A573C53829EC365000E3CBFD /* HDWalletKit */ = {
			isa = XCSwiftPackageProductDependency;
			package = A561C7FE29DF32CE00DF540D /* XCRemoteSwiftPackageReference "HDWallet" */;
			productName = HDWalletKit;
		};
		A573C53A29EC365800E3CBFD /* HDWalletKit */ = {
			isa = XCSwiftPackageProductDependency;
			package = A561C7FE29DF32CE00DF540D /* XCRemoteSwiftPackageReference "HDWallet" */;
			productName = HDWalletKit;
		};
		A573C53C29EC366500E3CBFD /* HDWalletKit */ = {
			isa = XCSwiftPackageProductDependency;
			package = A561C7FE29DF32CE00DF540D /* XCRemoteSwiftPackageReference "HDWallet" */;
			productName = HDWalletKit;
		};
		A58EC610299D57B800F3452A /* AsyncButton */ = {
			isa = XCSwiftPackageProductDependency;
			package = A58EC60F299D57B800F3452A /* XCRemoteSwiftPackageReference "swiftui-async-button" */;
			productName = AsyncButton;
		};
		A58EC617299D665A00F3452A /* Web3Inbox */ = {
			isa = XCSwiftPackageProductDependency;
			productName = Web3Inbox;
		};
		A59F877528B5462900A9CD80 /* WalletConnectAuth */ = {
			isa = XCSwiftPackageProductDependency;
			productName = WalletConnectAuth;
		};
		A59FAEC828B7B93A002BB66F /* Web3 */ = {
			isa = XCSwiftPackageProductDependency;
			package = A5AE354528A1A2AC0059AE8A /* XCRemoteSwiftPackageReference "Web3" */;
			productName = Web3;
		};
		A5BB7FA228B6A50400707FC6 /* WalletConnectAuth */ = {
			isa = XCSwiftPackageProductDependency;
			productName = WalletConnectAuth;
		};
		A5C8BE84292FE20B006CC85C /* Web3 */ = {
			isa = XCSwiftPackageProductDependency;
			package = A5AE354528A1A2AC0059AE8A /* XCRemoteSwiftPackageReference "Web3" */;
			productName = Web3;
		};
		A5E03DFE2864662500888481 /* WalletConnect */ = {
			isa = XCSwiftPackageProductDependency;
			productName = WalletConnect;
		};
		A5E03E00286466EA00888481 /* WalletConnectChat */ = {
			isa = XCSwiftPackageProductDependency;
			productName = WalletConnectChat;
		};
		C5133A77294125CC00A8314C /* Web3 */ = {
			isa = XCSwiftPackageProductDependency;
			package = A5AE354528A1A2AC0059AE8A /* XCRemoteSwiftPackageReference "Web3" */;
			productName = Web3;
		};
		C55D349829630D440004314A /* Web3Wallet */ = {
			isa = XCSwiftPackageProductDependency;
			productName = Web3Wallet;
		};
		C56EE27A293F56F8004840D1 /* WalletConnectAuth */ = {
			isa = XCSwiftPackageProductDependency;
			productName = WalletConnectAuth;
		};
		C56EE27C293F56F8004840D1 /* WalletConnectChat */ = {
			isa = XCSwiftPackageProductDependency;
			productName = WalletConnectChat;
		};
		C5B2F7042970573D000DBA0E /* SolanaSwift */ = {
			isa = XCSwiftPackageProductDependency;
			package = A5434021291E6A270068F706 /* XCRemoteSwiftPackageReference "solana-swift" */;
			productName = SolanaSwift;
		};
		C5DD5BE0294E09E3008FD3A4 /* Web3Wallet */ = {
			isa = XCSwiftPackageProductDependency;
			productName = Web3Wallet;
		};
		CF140F2C2A2A288D00BEB791 /* Web3Modal */ = {
			isa = XCSwiftPackageProductDependency;
			productName = Web3Modal;
		};
		CF9C7E492A01802F0037C006 /* Web3Modal */ = {
			isa = XCSwiftPackageProductDependency;
			productName = Web3Modal;
		};
/* End XCSwiftPackageProductDependency section */
	};
	rootObject = 764E1D3426F8D3FC00A1FB15 /* Project object */;
}<|MERGE_RESOLUTION|>--- conflicted
+++ resolved
@@ -612,11 +612,7 @@
 				8448F1D427E4726F0000B866 /* WalletConnect in Frameworks */,
 				A54195A52934E83F0035AD19 /* Web3 in Frameworks */,
 				84E6B8652981720400428BAF /* WalletConnectPush in Frameworks */,
-<<<<<<< HEAD
-=======
 				CF140F2D2A2A288D00BEB791 /* Web3Modal in Frameworks */,
-				A5D85228286333E300DAF5C3 /* Starscream in Frameworks */,
->>>>>>> 3894cc16
 				A573C53929EC365000E3CBFD /* HDWalletKit in Frameworks */,
 				A5BB7FA328B6A50400707FC6 /* WalletConnectAuth in Frameworks */,
 			);
@@ -657,11 +653,7 @@
 			files = (
 				A5E03DFF2864662500888481 /* WalletConnect in Frameworks */,
 				A561C80529DFCD4500DF540D /* WalletConnectSync in Frameworks */,
-<<<<<<< HEAD
-=======
-				A5E03DF52864651200888481 /* Starscream in Frameworks */,
 				A50DF19D2A25084A0036EA6C /* WalletConnectHistory in Frameworks */,
->>>>>>> 3894cc16
 				847CF3AF28E3141700F1D760 /* WalletConnectPush in Frameworks */,
 				A5C8BE85292FE20B006CC85C /* Web3 in Frameworks */,
 				84DDB4ED28ABB663003D66ED /* WalletConnectAuth in Frameworks */,
