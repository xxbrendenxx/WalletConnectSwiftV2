--- conflicted
+++ resolved
@@ -30,11 +30,7 @@
 		8448F1D427E4726F0000B866 /* WalletConnect in Frameworks */ = {isa = PBXBuildFile; productRef = 8448F1D327E4726F0000B866 /* WalletConnect */; };
 		84494388278D9C1B00CC26BB /* UIAlertController.swift in Sources */ = {isa = PBXBuildFile; fileRef = 84494387278D9C1B00CC26BB /* UIAlertController.swift */; };
 		8460DCFC274F98A10081F94C /* RequestViewController.swift in Sources */ = {isa = PBXBuildFile; fileRef = 8460DCFB274F98A10081F94C /* RequestViewController.swift */; };
-<<<<<<< HEAD
-		84AA01DD28CF2845005D48D8 /* PairingTest.swift in Sources */ = {isa = PBXBuildFile; fileRef = 84AA01DC28CF2845005D48D8 /* PairingTest.swift */; };
-=======
 		84AA01DB28CF0CD7005D48D8 /* XCTest.swift in Sources */ = {isa = PBXBuildFile; fileRef = 84AA01DA28CF0CD7005D48D8 /* XCTest.swift */; };
->>>>>>> 93bef419
 		84CE641F27981DED00142511 /* AppDelegate.swift in Sources */ = {isa = PBXBuildFile; fileRef = 84CE641E27981DED00142511 /* AppDelegate.swift */; };
 		84CE642127981DED00142511 /* SceneDelegate.swift in Sources */ = {isa = PBXBuildFile; fileRef = 84CE642027981DED00142511 /* SceneDelegate.swift */; };
 		84CE642827981DF000142511 /* Assets.xcassets in Resources */ = {isa = PBXBuildFile; fileRef = 84CE642727981DF000142511 /* Assets.xcassets */; };
@@ -224,11 +220,7 @@
 		76B6E39E2807A3B6004DF775 /* WalletViewController.swift */ = {isa = PBXFileReference; fileEncoding = 4; lastKnownFileType = sourcecode.swift; path = WalletViewController.swift; sourceTree = "<group>"; };
 		84494387278D9C1B00CC26BB /* UIAlertController.swift */ = {isa = PBXFileReference; lastKnownFileType = sourcecode.swift; path = UIAlertController.swift; sourceTree = "<group>"; };
 		8460DCFB274F98A10081F94C /* RequestViewController.swift */ = {isa = PBXFileReference; lastKnownFileType = sourcecode.swift; path = RequestViewController.swift; sourceTree = "<group>"; };
-<<<<<<< HEAD
-		84AA01DC28CF2845005D48D8 /* PairingTest.swift */ = {isa = PBXFileReference; lastKnownFileType = sourcecode.swift; path = PairingTest.swift; sourceTree = "<group>"; };
-=======
 		84AA01DA28CF0CD7005D48D8 /* XCTest.swift */ = {isa = PBXFileReference; lastKnownFileType = sourcecode.swift; path = XCTest.swift; sourceTree = "<group>"; };
->>>>>>> 93bef419
 		84CE641C27981DED00142511 /* DApp.app */ = {isa = PBXFileReference; explicitFileType = wrapper.application; includeInIndex = 0; path = DApp.app; sourceTree = BUILT_PRODUCTS_DIR; };
 		84CE641E27981DED00142511 /* AppDelegate.swift */ = {isa = PBXFileReference; lastKnownFileType = sourcecode.swift; path = AppDelegate.swift; sourceTree = "<group>"; };
 		84CE642027981DED00142511 /* SceneDelegate.swift */ = {isa = PBXFileReference; lastKnownFileType = sourcecode.swift; path = SceneDelegate.swift; sourceTree = "<group>"; };
@@ -592,7 +584,6 @@
 		84D2A66728A4F5260088AE09 /* Auth */ = {
 			isa = PBXGroup;
 			children = (
-				84AA01DC28CF2845005D48D8 /* PairingTest.swift */,
 				84D2A66528A4F51E0088AE09 /* AuthTests.swift */,
 			);
 			path = Auth;
@@ -1470,7 +1461,6 @@
 				84FE684628ACDB4700C893FF /* RequestParams.swift in Sources */,
 				7694A5262874296A0001257E /* RegistryTests.swift in Sources */,
 				A50C036528AAD32200FE72D3 /* ClientDelegate.swift in Sources */,
-				84AA01DD28CF2845005D48D8 /* PairingTest.swift in Sources */,
 				A5E03E0D28646AD200888481 /* RelayClientEndToEndTests.swift in Sources */,
 				A501AC2728C8E59800CEAA42 /* URLConfig.swift in Sources */,
 				A5E03DFA286465C700888481 /* SignClientTests.swift in Sources */,
