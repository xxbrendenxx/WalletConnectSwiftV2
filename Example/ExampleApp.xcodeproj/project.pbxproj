--- conflicted
+++ resolved
@@ -179,7 +179,6 @@
 		A5E22D222840C8D300E36487 /* WalletEngine.swift in Sources */ = {isa = PBXBuildFile; fileRef = A5E22D212840C8D300E36487 /* WalletEngine.swift */; };
 		A5E22D242840C8DB00E36487 /* SafariEngine.swift in Sources */ = {isa = PBXBuildFile; fileRef = A5E22D232840C8DB00E36487 /* SafariEngine.swift */; };
 		A5E22D2C2840EAC300E36487 /* XCUIElement.swift in Sources */ = {isa = PBXBuildFile; fileRef = A5E22D2B2840EAC300E36487 /* XCUIElement.swift */; };
-<<<<<<< HEAD
 		C5133A78294125CC00A8314C /* Web3 in Frameworks */ = {isa = PBXBuildFile; productRef = C5133A77294125CC00A8314C /* Web3 */; };
 		C53AA435294124BC008EA57C /* SocketFactory.swift in Sources */ = {isa = PBXBuildFile; fileRef = C53AA434294124B3008EA57C /* SocketFactory.swift */; };
 		C53AA4362941251C008EA57C /* DefaultSignerFactory.swift in Sources */ = {isa = PBXBuildFile; fileRef = A59CF4F5292F83D50031A42F /* DefaultSignerFactory.swift */; };
@@ -243,9 +242,7 @@
 		C5F32A322954816C00A6476E /* ConnectionDetailsPresenter.swift in Sources */ = {isa = PBXBuildFile; fileRef = C5F32A312954816C00A6476E /* ConnectionDetailsPresenter.swift */; };
 		C5F32A342954817600A6476E /* ConnectionDetailsView.swift in Sources */ = {isa = PBXBuildFile; fileRef = C5F32A332954817600A6476E /* ConnectionDetailsView.swift */; };
 		C5F32A362954FE3C00A6476E /* Colors.xcassets in Resources */ = {isa = PBXBuildFile; fileRef = C5F32A352954FE3C00A6476E /* Colors.xcassets */; };
-=======
 		C5DD5BE1294E09E3008FD3A4 /* Web3Wallet in Frameworks */ = {isa = PBXBuildFile; productRef = C5DD5BE0294E09E3008FD3A4 /* Web3Wallet */; };
->>>>>>> 2d79586e
 /* End PBXBuildFile section */
 
 /* Begin PBXContainerItemProxy section */
@@ -2666,7 +2663,6 @@
 			isa = XCSwiftPackageProductDependency;
 			productName = WalletConnectChat;
 		};
-<<<<<<< HEAD
 		C5133A77294125CC00A8314C /* Web3 */ = {
 			isa = XCSwiftPackageProductDependency;
 			package = A5AE354528A1A2AC0059AE8A /* XCRemoteSwiftPackageReference "Web3" */;
@@ -2684,11 +2680,10 @@
 		C56EE27C293F56F8004840D1 /* WalletConnectChat */ = {
 			isa = XCSwiftPackageProductDependency;
 			productName = WalletConnectChat;
-=======
+        };
 		C5DD5BE0294E09E3008FD3A4 /* Web3Wallet */ = {
 			isa = XCSwiftPackageProductDependency;
 			productName = Web3Wallet;
->>>>>>> 2d79586e
 		};
 /* End XCSwiftPackageProductDependency section */
 	};
