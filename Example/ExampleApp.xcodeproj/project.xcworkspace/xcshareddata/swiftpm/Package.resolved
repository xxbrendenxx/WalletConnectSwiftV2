--- conflicted
+++ resolved
@@ -65,8 +65,6 @@
         }
       },
       {
-<<<<<<< HEAD
-=======
         "package": "Starscream",
         "repositoryURL": "https://github.com/daltoniam/Starscream",
         "state": {
@@ -94,7 +92,6 @@
         }
       },
       {
->>>>>>> c85c912e
         "package": "swift-qrcode-generator",
         "repositoryURL": "https://github.com/dagronf/swift-qrcode-generator",
         "state": {
