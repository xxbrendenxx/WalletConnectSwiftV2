
import Foundation
import XCTest
@testable import WalletConnect

class SessionEngineTests: XCTestCase {
    var engine: SessionEngine!
    var relay: MockedWCRelay!
    var crypto: Crypto!
    var subscriber: MockedSubscriber!
    
    override func setUp() {
        crypto = Crypto(keychain: KeychainStorageMock())
        relay = MockedWCRelay()
        subscriber = MockedSubscriber()
        let meta = AppMetadata(name: nil, description: nil, url: nil, icons: nil)
<<<<<<< HEAD
        let logger = MuteLogger()
        let store = SequenceStore<SessionSequence>(storage: RuntimeKeyValueStorage())
        engine = SessionEngine(relay: relay, crypto: crypto, subscriber: subscriber, sequencesStore: store, isController: false, metadata: meta, logger: logger)
=======
        let logger = ConsoleLogger()
        engine = SessionEngine(relay: relay, crypto: crypto, subscriber: subscriber, sequencesStore: SessionDictionaryStore(logger: logger), isController: false, metadata: meta, logger: logger)
>>>>>>> dc4d20f3
    }

    override func tearDown() {
        relay = nil
        engine = nil
        crypto = nil
    }
}
<|MERGE_RESOLUTION|>--- conflicted
+++ resolved
@@ -14,14 +14,9 @@
         relay = MockedWCRelay()
         subscriber = MockedSubscriber()
         let meta = AppMetadata(name: nil, description: nil, url: nil, icons: nil)
-<<<<<<< HEAD
-        let logger = MuteLogger()
+        let logger = ConsoleLogger()
         let store = SequenceStore<SessionSequence>(storage: RuntimeKeyValueStorage())
         engine = SessionEngine(relay: relay, crypto: crypto, subscriber: subscriber, sequencesStore: store, isController: false, metadata: meta, logger: logger)
-=======
-        let logger = ConsoleLogger()
-        engine = SessionEngine(relay: relay, crypto: crypto, subscriber: subscriber, sequencesStore: SessionDictionaryStore(logger: logger), isController: false, metadata: meta, logger: logger)
->>>>>>> dc4d20f3
     }
 
     override func tearDown() {
