
import Foundation
import Combine
import WalletConnectUtils
@testable import WalletConnect

class MockedWCRelay: WalletConnectRelaying {
    
    var onPairingResponse: ((WCResponse) -> Void)?
    var onResponse: ((WCResponse) -> Void)?
    
    var onPairingApproveResponse: ((String) -> Void)?
    
    var transportConnectionPublisher: AnyPublisher<Void, Never> {
        transportConnectionPublisherSubject.eraseToAnyPublisher()
    }
    private let transportConnectionPublisherSubject = PassthroughSubject<Void, Never>()
    
    private let wcRequestPublisherSubject = PassthroughSubject<WCRequestSubscriptionPayload, Never>()
    var wcRequestPublisher: AnyPublisher<WCRequestSubscriptionPayload, Never> {
        wcRequestPublisherSubject.eraseToAnyPublisher()
    }
    var didCallRequest = false
    var didCallSubscribe = false
    var didCallUnsubscribe = false
    var error: Error? = nil
    
    private(set) var requests: [(topic: String, request: WCRequest)] = []

<<<<<<< HEAD
    func request(topic: String, payload: WCRequest, completion: ((Result<JSONRPCResponse<AnyCodable>, JSONRPCErrorResponse>) -> ())?) {
        didCallRequest = true
=======
    func request(_ wcMethod: WCMethod, onTopic topic: String, completion: ((Result<JSONRPCResponse<AnyCodable>, JSONRPCErrorResponse>) -> ())?) {
        request(topic: topic, payload: wcMethod.asRequest(), completion: completion)
    }
    
    func request(topic: String, payload: WCRequest, completion: ((Result<JSONRPCResponse<AnyCodable>, JSONRPCErrorResponse>) -> ())?) {
>>>>>>> 46ace5c0
        requests.append((topic, payload))
    }
    
    func respond(topic: String, response: JsonRpcResponseTypes, completion: @escaping ((Error?) -> ())) {
        completion(error)
    }
    
    func subscribe(topic: String) {
        didCallSubscribe = true
    }
    
    func unsubscribe(topic: String) {
        didCallUnsubscribe = true
    }
    
    func sendSubscriptionPayloadOn(topic: String) {
        let payload = WCRequestSubscriptionPayload(topic: topic,
                                                   wcRequest: SerialiserTestData.pairingApproveJSONRPCRequest)
        wcRequestPublisherSubject.send(payload)
    }
}<|MERGE_RESOLUTION|>--- conflicted
+++ resolved
@@ -26,17 +26,13 @@
     var error: Error? = nil
     
     private(set) var requests: [(topic: String, request: WCRequest)] = []
-
-<<<<<<< HEAD
-    func request(topic: String, payload: WCRequest, completion: ((Result<JSONRPCResponse<AnyCodable>, JSONRPCErrorResponse>) -> ())?) {
-        didCallRequest = true
-=======
+    
     func request(_ wcMethod: WCMethod, onTopic topic: String, completion: ((Result<JSONRPCResponse<AnyCodable>, JSONRPCErrorResponse>) -> ())?) {
         request(topic: topic, payload: wcMethod.asRequest(), completion: completion)
     }
     
     func request(topic: String, payload: WCRequest, completion: ((Result<JSONRPCResponse<AnyCodable>, JSONRPCErrorResponse>) -> ())?) {
->>>>>>> 46ace5c0
+        didCallRequest = true
         requests.append((topic, payload))
     }
     
