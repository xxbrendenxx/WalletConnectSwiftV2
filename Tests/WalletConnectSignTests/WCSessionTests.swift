import XCTest
@testable import WalletConnectSign

final class WCSessionTests: XCTestCase {

    let ethAccount = Account("eip155:1:0xab16a96d359ec26a11e2c2b3d8f8b8942d5bfcdb")!
    let polyAccount = Account("eip155:137:0xab16a96d359ec26a11e2c2b3d8f8b8942d5bfcdb")!
    let cosmosAccount = Account("cosmos:cosmoshub-4:cosmos1t2uflqwqe0fsj0shcfkrvpukewcw40yjj6hdc0")!

    // MARK: Namespace Permission Tests

    func testHasPermissionForMethod() {
        let namespace = [
            "eip155": SessionNamespace(
                accounts: [ethAccount],
                methods: ["method"],
                events: [])
        ]
        var session = WCSession.stub()
        XCTAssertNoThrow(try session.updateNamespaces(namespace))
        XCTAssertTrue(session.hasPermission(forMethod: "method", onChain: ethAccount.blockchain))
    }

    func testDenyPermissionForMethodInOtherChain() {
        let namespace = [
            "eip155": SessionNamespace(
                accounts: [ethAccount],
                methods: [],
                events: []),
            "cosmos": SessionNamespace(
                accounts: [cosmosAccount],
                methods: ["method"],
                events: [])
        ]
        var session = WCSession.stub()
        XCTAssertNoThrow(try session.updateNamespaces(namespace))
        XCTAssertFalse(session.hasPermission(forMethod: "method", onChain: ethAccount.blockchain))
    }

    func testHasPermissionForEvent() {
        let namespace = [
            "eip155": SessionNamespace(
                accounts: [ethAccount],
                methods: [],
                events: ["event"])
        ]
        var session = WCSession.stub()
        XCTAssertNoThrow(try session.updateNamespaces(namespace))
        XCTAssertTrue(session.hasPermission(forEvent: "event", onChain: ethAccount.blockchain))
    }

    func testDenyPermissionForEventInOtherChain() {
        let namespace = [
            "eip155": SessionNamespace(
                accounts: [ethAccount],
                methods: [],
                events: []),
            "cosmos": SessionNamespace(
                accounts: [cosmosAccount],
                methods: [],
                events: ["event"])
        ]
        var session = WCSession.stub()
        XCTAssertNoThrow(try session.updateNamespaces(namespace))
        XCTAssertFalse(session.hasPermission(forEvent: "event", onChain: ethAccount.blockchain))
    }

    // MARK: Namespace Update Tests

    private func stubRequiredNamespaces() -> [String: ProposalNamespace] {
        return [
            "eip155": ProposalNamespace(
                chains: [ethAccount.blockchain, polyAccount.blockchain],
                methods: ["method", "method-2"],
                events: ["event", "event-2"])]
    }

    private func stubCompliantNamespaces() -> [String: SessionNamespace] {
        return [
            "eip155": SessionNamespace(
                accounts: [ethAccount, polyAccount],
                methods: ["method", "method-2"],
                events: ["event", "event-2"])]
    }

    func testUpdateEqualNamespaces() {
        var session = WCSession.stub(requiredNamespaces: stubRequiredNamespaces())
        XCTAssertNoThrow(try session.updateNamespaces(stubCompliantNamespaces()))
    }

    func testUpdateNamespacesOverRequirement() {
        let namespace = [
            "eip155": SessionNamespace(
                accounts: [ethAccount],
                methods: ["method"],
                events: ["event"])]
        let newNamespace = [
            "eip155": SessionNamespace(
                accounts: [ethAccount, polyAccount],
                methods: ["method", "newMethod"],
                events: ["event", "newEvent"])]
        var session = WCSession.stub(namespaces: namespace)
        XCTAssertNoThrow(try session.updateNamespaces(newNamespace))
    }

    func testUpdateLessThanRequiredChains() {
        var session = WCSession.stub(requiredNamespaces: stubRequiredNamespaces())
        XCTAssertThrowsError(try session.updateNamespaces([:]))
    }

    func testUpdateReplaceAccount() {
        let newEthAccount = Account("eip155:1:0xab16a96d359ec26a11e2c2b3d8f8b8942d5bfcdf")!
        let valid = [
            "eip155": SessionNamespace(
                accounts: [newEthAccount, polyAccount],
                methods: ["method", "method-2"],
                events: ["event", "event-2"])]
        var session = WCSession.stub(requiredNamespaces: stubRequiredNamespaces())
        XCTAssertNoThrow(try session.updateNamespaces(valid))
    }

    func testUpdateLessThanRequiredAccounts() {
        let invalid = [
            "eip155": SessionNamespace(
                accounts: [ethAccount],
                methods: ["method", "method-2"],
                events: ["event", "event-2"])]
        var session = WCSession.stub(requiredNamespaces: stubRequiredNamespaces())
        XCTAssertThrowsError(try session.updateNamespaces(invalid))
    }

    func testUpdateLessThanRequiredMethods() {
        let invalid = [
            "eip155": SessionNamespace(
                accounts: [ethAccount, polyAccount],
                methods: ["method"],
                events: ["event", "event-2"])]
        var session = WCSession.stub(requiredNamespaces: stubRequiredNamespaces())
        XCTAssertThrowsError(try session.updateNamespaces(invalid))
    }

    func testUpdateLessThanRequiredEvents() {
        let invalid = [
            "eip155": SessionNamespace(
                accounts: [ethAccount, polyAccount],
                methods: ["method", "method-2"],
                events: ["event"])]
        var session = WCSession.stub(requiredNamespaces: stubRequiredNamespaces())
        XCTAssertThrowsError(try session.updateNamespaces(invalid))
    }
<<<<<<< HEAD

    func testUpdateLessThanRequiredExtension() {
        let invalid = [
            "eip155": SessionNamespace(
                accounts: [ethAccount, polyAccount],
                methods: ["method", "method-2"],
                events: ["event", "event-2"],
                extensions: nil)]
        var session = WCSession.stub(requiredNamespaces: stubRequiredNamespacesWithExtension())
        XCTAssertThrowsError(try session.updateNamespaces(invalid))
    }

    func testUpdateLessThanRequiredExtensionAccounts() {
        let invalid = [
            "eip155": SessionNamespace(
                accounts: [ethAccount, polyAccount],
                methods: ["method", "method-2"],
                events: ["event", "event-2"],
                extensions: [
                    SessionNamespace.Extension(
                        accounts: [ethAccount],
                        methods: ["method-2", "newMethod-2"],
                        events: ["event-2", "newEvent-2"])])]
        var session = WCSession.stub(requiredNamespaces: stubRequiredNamespacesWithExtension())
        XCTAssertThrowsError(try session.updateNamespaces(invalid))
    }

    func testUpdateLessThanRequiredExtensionMethods() {
        let invalid = [
            "eip155": SessionNamespace(
                accounts: [ethAccount, polyAccount],
                methods: ["method", "method-2"],
                events: ["event", "event-2"],
                extensions: [
                    SessionNamespace.Extension(
                        accounts: [ethAccount, polyAccount],
                        methods: ["method-2"],
                        events: ["event-2", "newEvent-2"])])]
        var session = WCSession.stub(requiredNamespaces: stubRequiredNamespacesWithExtension())
        XCTAssertThrowsError(try session.updateNamespaces(invalid))
    }

    func testUpdateLessThanRequiredExtensionEvents() {
        let invalid = [
            "eip155": SessionNamespace(
                accounts: [ethAccount, polyAccount],
                methods: ["method", "method-2"],
                events: ["event", "event-2"],
                extensions: [
                    SessionNamespace.Extension(
                        accounts: [ethAccount, polyAccount],
                        methods: ["method-2", "newMethod-2"],
                        events: ["event-2"])])]
        var session = WCSession.stub(requiredNamespaces: stubRequiredNamespacesWithExtension())
        XCTAssertThrowsError(try session.updateNamespaces(invalid))
    }

    func testEncodeDecode() {
        let session = WCSession.stub()
        let encodedSession = try! JSONEncoder().encode(session)
        let decodedSession = try! JSONDecoder().decode(WCSession.self, from: encodedSession)
        XCTAssertEqual(session, decodedSession)
    }
=======
>>>>>>> a65d2b7c
}<|MERGE_RESOLUTION|>--- conflicted
+++ resolved
@@ -148,7 +148,6 @@
         var session = WCSession.stub(requiredNamespaces: stubRequiredNamespaces())
         XCTAssertThrowsError(try session.updateNamespaces(invalid))
     }
-<<<<<<< HEAD
 
     func testUpdateLessThanRequiredExtension() {
         let invalid = [
@@ -212,6 +211,4 @@
         let decodedSession = try! JSONDecoder().decode(WCSession.self, from: encodedSession)
         XCTAssertEqual(session, decodedSession)
     }
-=======
->>>>>>> a65d2b7c
 }