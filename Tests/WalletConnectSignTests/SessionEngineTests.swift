import XCTest
@testable import WalletConnectSign
@testable import WalletConnectUtils
@testable import TestingUtils

final class SessionEngineTests: XCTestCase {

    var networkingInteractor: NetworkingInteractorMock!
    var sessionStorage: WCSessionStorageMock!
    var proposalPayloadsStore: CodableStore<RequestSubscriptionPayload<SessionType.ProposeParams>>!
    var verifyContextStore: CodableStore<VerifyContext>!
    var engine: SessionEngine!

    override func setUp() {
        networkingInteractor = NetworkingInteractorMock()
        sessionStorage = WCSessionStorageMock()
        proposalPayloadsStore = CodableStore<RequestSubscriptionPayload<SessionType.ProposeParams>>(defaults: RuntimeKeyValueStorage(), identifier: "")
        verifyContextStore = CodableStore<VerifyContext>(defaults: RuntimeKeyValueStorage(), identifier: "")
        engine = SessionEngine(
            networkingInteractor: networkingInteractor,
            historyService: HistoryService(
                history: RPCHistory(
                    keyValueStore: .init(
                        defaults: RuntimeKeyValueStorage(),
                        identifier: ""
                    )
                ),
                proposalPayloadsStore: proposalPayloadsStore,
                verifyContextStore: verifyContextStore
            ),
<<<<<<< HEAD
            verifyContextStore: verifyContextStore,
            verifyClient: nil,
=======
            verifyClient: VerifyClientMock(),
>>>>>>> 9afc7e3a
            kms: KeyManagementServiceMock(),
            sessionStore: sessionStorage,
            logger: ConsoleLoggerMock()
        )
    }

    func testErrorOnRequestExpiry() {
        let expectation = expectation(description: "TestErrorOnRequestExpiry")

        sessionStorage.setSession(WCSession.stub(
            topic: "topic",
            namespaces: SessionNamespace.stubDictionary()
        ))

        networkingInteractor.onRespondError = { code in
            XCTAssertEqual(code, 8000)
            expectation.fulfill()
        }

        let request = RPCRequest.stubRequest(
            method: "method",
            chainId: Blockchain("eip155:1")!,
            expiry: UInt64(Date().timeIntervalSince1970)
        )

        networkingInteractor.requestPublisherSubject.send(("topic", request, Data(), Date(), ""))

        wait(for: [expectation], timeout: 0.5)
    }
}<|MERGE_RESOLUTION|>--- conflicted
+++ resolved
@@ -28,12 +28,8 @@
                 proposalPayloadsStore: proposalPayloadsStore,
                 verifyContextStore: verifyContextStore
             ),
-<<<<<<< HEAD
             verifyContextStore: verifyContextStore,
-            verifyClient: nil,
-=======
             verifyClient: VerifyClientMock(),
->>>>>>> 9afc7e3a
             kms: KeyManagementServiceMock(),
             sessionStore: sessionStorage,
             logger: ConsoleLoggerMock()
