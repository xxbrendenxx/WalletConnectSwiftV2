
import Foundation
import XCTest
@testable import WalletConnect

final class ClientTests: XCTestCase {
    
    let defaultTimeout: TimeInterval = 5.0
    
    let url = URL(string: "wss://staging.walletconnect.org")! // TODO: Change to new URL
    var proposer: ClientDelegate!
    var responder: ClientDelegate!
    
    override func setUp() {
        proposer = Self.makeClientDelegate(isController: false, url: url, prefix: "🍏P")
        responder = Self.makeClientDelegate(isController: true, url: url, prefix: "🍎R")
    }

    static func makeClientDelegate(isController: Bool, url: URL, prefix: String) -> ClientDelegate {
        let logger = ConsoleLogger(suffix: prefix)
        let client = WalletConnectClient(
            metadata: AppMetadata(name: nil, description: nil, url: nil, icons: nil),
            apiKey: "",
            isController: isController,
            relayURL: url,
            logger: logger,
<<<<<<< HEAD
            keyValueStore: RuntimeKeyValueStorage(),
            keychain: KeychainStorage(keychainService: KeychainServiceFake()))
=======
            keychain: KeychainStorage(keychainService: KeychainServiceFake()), keyValueStore: RuntimeKeyValueStorage())
        client.sessionEngine.sequencesStore = SessionDictionaryStore(logger: logger)
>>>>>>> 933c427e
        return ClientDelegate(client: client)
    }
    
    func testNewPairingWithoutSession() {
        let proposerSettlesPairingExpectation = expectation(description: "Proposer settles pairing")
        let responderSettlesPairingExpectation = expectation(description: "Responder settles pairing")
        let permissions = SessionType.Permissions(blockchain: SessionType.Blockchain(chains: []), jsonrpc: SessionType.JSONRPC(methods: []))
        let connectParams = ConnectParams(permissions: permissions)
        let uri = try! proposer.client.connect(params: connectParams)!
        
        _ = try! responder.client.pair(uri: uri)
        responder.onPairingSettled = { _ in
            responderSettlesPairingExpectation.fulfill()
        }
        proposer.onPairingSettled = { pairing in
            proposerSettlesPairingExpectation.fulfill()
        }
        waitForExpectations(timeout: defaultTimeout, handler: nil)
    }

    func testNewSession() {
        let proposerSettlesSessionExpectation = expectation(description: "Proposer settles session")
        let responderSettlesSessionExpectation = expectation(description: "Responder settles session")
        let account = "0x022c0c42a80bd19EA4cF0F94c4F9F96645759716"
        
        let permissions = SessionType.Permissions(blockchain: SessionType.Blockchain(chains: []), jsonrpc: SessionType.JSONRPC(methods: []))
        let connectParams = ConnectParams(permissions: permissions)
        let uri = try! proposer.client.connect(params: connectParams)!
        try! responder.client.pair(uri: uri)
        responder.onSessionProposal = { [unowned self] proposal in
            self.responder.client.approve(proposal: proposal, accounts: [account])
        }
        responder.onSessionSettled = { sessionSettled in
            // FIXME: Commented assertion
//            XCTAssertEqual(account, sessionSettled.state.accounts[0])
            responderSettlesSessionExpectation.fulfill()
        }
        proposer.onSessionSettled = { sessionSettled in
            // FIXME: Commented assertion
//            XCTAssertEqual(account, sessionSettled.state.accounts[0])
            proposerSettlesSessionExpectation.fulfill()
        }
        waitForExpectations(timeout: defaultTimeout, handler: nil)
    }
    
    func testNewSessionOnExistingPairing() {
        let proposerSettlesSessionExpectation = expectation(description: "Proposer settles session")
        proposerSettlesSessionExpectation.expectedFulfillmentCount = 2
        let responderSettlesSessionExpectation = expectation(description: "Responder settles session")
        responderSettlesSessionExpectation.expectedFulfillmentCount = 2
        var pairingTopic: String!
        var initiatedSecondSession = false
        let permissions = SessionType.Permissions(blockchain: SessionType.Blockchain(chains: []), jsonrpc: SessionType.JSONRPC(methods: []))
        let connectParams = ConnectParams(permissions: permissions)
        let uri = try! proposer.client.connect(params: connectParams)!
        try! responder.client.pair(uri: uri)
        proposer.onPairingSettled = { pairing in
            pairingTopic = pairing.topic
        }
        responder.onSessionProposal = { [unowned self] proposal in
            self.responder.client.approve(proposal: proposal, accounts: [])
        }
        responder.onSessionSettled = { sessionSettled in
            responderSettlesSessionExpectation.fulfill()
        }
        proposer.onSessionSettled = { [unowned self] sessionSettled in
            proposerSettlesSessionExpectation.fulfill()
            if !initiatedSecondSession {
                let params = ConnectParams(permissions: SessionType.Permissions(blockchain: SessionType.Blockchain(chains: []), jsonrpc: SessionType.JSONRPC(methods: [])), topic: pairingTopic)
                let _ = try! proposer.client.connect(params: params)
                initiatedSecondSession = true
            }
        }
        waitForExpectations(timeout: defaultTimeout, handler: nil)
    }

    func testResponderRejectsSession() {
        let sessionRejectExpectation = expectation(description: "Responded is notified on session rejection")
        let permissions = SessionType.Permissions(blockchain: SessionType.Blockchain(chains: []), jsonrpc: SessionType.JSONRPC(methods: []))
        let connectParams = ConnectParams(permissions: permissions)
        let uri = try! proposer.client.connect(params: connectParams)!
        _ = try! responder.client.pair(uri: uri)
        responder.onSessionProposal = {[unowned self] proposal in
            self.responder.client.reject(proposal: proposal, reason: SessionType.Reason(code: WalletConnectError.internal(.notApproved).code, message: WalletConnectError.internal(.notApproved).description))
        }
        proposer.onSessionRejected = { _, reason in
            XCTAssertEqual(reason.code, WalletConnectError.internal(.notApproved).code)
            sessionRejectExpectation.fulfill()
        }
        waitForExpectations(timeout: defaultTimeout, handler: nil)
    }
    
    func testDeleteSession() {
        let sessionDeleteExpectation = expectation(description: "Responder is notified on session deletion")
        let permissions = SessionType.Permissions(blockchain: SessionType.Blockchain(chains: []), jsonrpc: SessionType.JSONRPC(methods: []))
        let connectParams = ConnectParams(permissions: permissions)
        let uri = try! proposer.client.connect(params: connectParams)!
        _ = try! responder.client.pair(uri: uri)
        responder.onSessionProposal = {[unowned self]  proposal in
            self.responder.client.approve(proposal: proposal, accounts: [])
        }
        proposer.onSessionSettled = {[unowned self]  settledSession in
            self.proposer.client.disconnect(topic: settledSession.topic, reason: SessionType.Reason(code: 5900, message: "User disconnected session"))
        }
        responder.onSessionDelete = {
            sessionDeleteExpectation.fulfill()
        }
        waitForExpectations(timeout: defaultTimeout, handler: nil)
    }
    
    func testProposerRequestSessionPayload() {
        let requestExpectation = expectation(description: "Responder receives request")
        let responseExpectation = expectation(description: "Proposer receives response")
        let method = "eth_sendTransaction"
        let params = [try! JSONDecoder().decode(EthSendTransaction.self, from: ethSendTransaction.data(using: .utf8)!)]
        let responseParams = "0x4355c47d63924e8a72e509b65029052eb6c299d53a04e167c5775fd466751c9d07299936d304c153f6443dfa05f40ff007d72911b6f72307f996231605b915621c"
        let permissions = SessionType.Permissions(blockchain: SessionType.Blockchain(chains: []), jsonrpc: SessionType.JSONRPC(methods: [method]))
        let connectParams = ConnectParams(permissions: permissions)
        let uri = try! proposer.client.connect(params: connectParams)!
        _ = try! responder.client.pair(uri: uri)
        responder.onSessionProposal = {[unowned self]  proposal in
            self.responder.client.approve(proposal: proposal, accounts: [])
        }
        proposer.onSessionSettled = {[unowned self]  settledSession in
            let requestParams = SessionType.PayloadRequestParams(topic: settledSession.topic, method: method, params: AnyCodable(params), chainId: nil)
            self.proposer.client.request(params: requestParams) { result in
                switch result {
                case .success(let jsonRpcResponse):
                    let response = try! jsonRpcResponse.result.get(String.self)
                    XCTAssertEqual(response, responseParams)
                    responseExpectation.fulfill()
                case .failure(_):
                    XCTFail()
                }
            }
        }
        responder.onSessionRequest = {[unowned self]  sessionRequest in
            XCTAssertEqual(sessionRequest.request.method, method)
            let ethSendTrancastionParams = try! sessionRequest.request.params.get([EthSendTransaction].self)
            XCTAssertEqual(ethSendTrancastionParams, params)
            let jsonrpcResponse = JSONRPCResponse<AnyCodable>(id: sessionRequest.request.id, result: AnyCodable(responseParams))
            self.responder.client.respond(topic: sessionRequest.topic, response: jsonrpcResponse)
            requestExpectation.fulfill()
        }
        waitForExpectations(timeout: defaultTimeout, handler: nil)
    }
    
    func testPairingPing() {
        let proposerReceivesPingResponseExpectation = expectation(description: "Proposer receives ping response")
        let permissions = SessionType.Permissions(blockchain: SessionType.Blockchain(chains: []), jsonrpc: SessionType.JSONRPC(methods: []))
        let connectParams = ConnectParams(permissions: permissions)
        let uri = try! proposer.client.connect(params: connectParams)!
        
        _ = try! responder.client.pair(uri: uri)
        proposer.onPairingSettled = { [unowned self] pairing in
            proposer.client.ping(topic: pairing.topic) { response in
                XCTAssertTrue(response.isSuccess)
                proposerReceivesPingResponseExpectation.fulfill()
            }
        }
        waitForExpectations(timeout: defaultTimeout, handler: nil)
    }
    
    
    func testSessionPing() {
        let proposerReceivesPingResponseExpectation = expectation(description: "Proposer receives ping response")
        let permissions = SessionType.Permissions(blockchain: SessionType.Blockchain(chains: []), jsonrpc: SessionType.JSONRPC(methods: []))
        let connectParams = ConnectParams(permissions: permissions)
        let uri = try! proposer.client.connect(params: connectParams)!
        try! responder.client.pair(uri: uri)
        responder.onSessionProposal = { [unowned self] proposal in
            self.responder.client.approve(proposal: proposal, accounts: [])
        }
        proposer.onSessionSettled = { [unowned self] sessionSettled in
            self.proposer.client.ping(topic: sessionSettled.topic) { response in
                XCTAssertTrue(response.isSuccess)
                proposerReceivesPingResponseExpectation.fulfill()
            }
        }
        waitForExpectations(timeout: defaultTimeout, handler: nil)
    }
    
    func testSuccessfulSessionUpgrade() {
        let proposerSessionUpgradeExpectation = expectation(description: "Proposer upgrades session on responder request")
        let responderSessionUpgradeExpectation = expectation(description: "Responder upgrades session on proposer response")
        let account = "0x022c0c42a80bd19EA4cF0F94c4F9F96645759716"
        let permissions = SessionType.Permissions(blockchain: SessionType.Blockchain(chains: []), jsonrpc: SessionType.JSONRPC(methods: []))
        let upgradePermissions = SessionPermissions(blockchains: ["eip155:42"], methods: ["eth_sendTransaction"])
        let connectParams = ConnectParams(permissions: permissions)
        let uri = try! proposer.client.connect(params: connectParams)!
        try! responder.client.pair(uri: uri)
        responder.onSessionProposal = { [unowned self] proposal in
            self.responder.client.approve(proposal: proposal, accounts: [account])
        }
        responder.onSessionSettled = { [unowned self] sessionSettled in
            responder.client.upgrade(topic: sessionSettled.topic, permissions: upgradePermissions)
        }
        proposer.onSessionUpgrade = { topic, permissions in
            XCTAssertTrue(permissions.blockchain.chains.isSuperset(of: upgradePermissions.blockchains))
            XCTAssertTrue(permissions.jsonrpc.methods.isSuperset(of: upgradePermissions.methods))
            proposerSessionUpgradeExpectation.fulfill()
        }
        responder.onSessionUpgrade = { topic, permissions in
            XCTAssertTrue(permissions.blockchain.chains.isSuperset(of: upgradePermissions.blockchains))
            XCTAssertTrue(permissions.jsonrpc.methods.isSuperset(of: upgradePermissions.methods))
            responderSessionUpgradeExpectation.fulfill()
        }
        waitForExpectations(timeout: defaultTimeout, handler: nil)
    }
    
    func testSessionUpgradeFailsOnNonControllerRequest() {
        let proposerSessionUpgradeExpectation = expectation(description: "Proposer upgrades session")
        proposerSessionUpgradeExpectation.isInverted = true
        let responderSessionUpgradeExpectation = expectation(description: "Responder upgrades session")
        responderSessionUpgradeExpectation.isInverted = true
        let account = "0x022c0c42a80bd19EA4cF0F94c4F9F96645759716"
        let permissions = SessionType.Permissions(blockchain: SessionType.Blockchain(chains: []), jsonrpc: SessionType.JSONRPC(methods: []))
        let upgradePermissions = SessionPermissions(blockchains: ["eip155:42"], methods: ["eth_sendTransaction"])
        let connectParams = ConnectParams(permissions: permissions)
        let uri = try! proposer.client.connect(params: connectParams)!
        try! responder.client.pair(uri: uri)
        responder.onSessionProposal = { [unowned self] proposal in
            self.responder.client.approve(proposal: proposal, accounts: [account])
        }
        proposer.onSessionSettled = { [unowned self] sessionSettled in
            proposer.client.upgrade(topic: sessionSettled.topic, permissions: upgradePermissions)
        }
        proposer.onSessionUpgrade = { topic, permissions in
            proposerSessionUpgradeExpectation.fulfill()
        }
        responder.onSessionUpgrade = { topic, permissions in
            responderSessionUpgradeExpectation.fulfill()
        }
        waitForExpectations(timeout: 3.0, handler: nil)
    }
    
    func testSuccessfulSessionUpdate() {
        let proposerSessionUpdateExpectation = expectation(description: "Proposer updates session on responder request")
        let responderSessionUpdateExpectation = expectation(description: "Responder updates session on proposer response")
        let account = "eip155:42:0x022c0c42a80bd19EA4cF0F94c4F9F96645759716"
        let updateAccounts: Set<String> = ["eip155:1:0xab16a96d359ec26a11e2c2b3d8f8b8942d5bfcdb"]
        let permissions = SessionType.Permissions(blockchain: SessionType.Blockchain(chains: []), jsonrpc: SessionType.JSONRPC(methods: []))
        let connectParams = ConnectParams(permissions: permissions)
        let uri = try! proposer.client.connect(params: connectParams)!
        try! responder.client.pair(uri: uri)
        responder.onSessionProposal = { [unowned self] proposal in
            self.responder.client.approve(proposal: proposal, accounts: [account])
        }
        responder.onSessionSettled = { [unowned self] sessionSettled in
            responder.client.update(topic: sessionSettled.topic, accounts: updateAccounts)
        }
        responder.onSessionUpdate = { _, accounts in
            XCTAssertEqual(accounts, updateAccounts)
            responderSessionUpdateExpectation.fulfill()
        }
        proposer.onSessionUpdate = { _, accounts in
            XCTAssertEqual(accounts, updateAccounts)
            proposerSessionUpdateExpectation.fulfill()
        }
        waitForExpectations(timeout: defaultTimeout, handler: nil)
    }
    
    func testSessionNotificationSucceeds() {
        let proposerReceivesNotificationExpectation = expectation(description: "Proposer receives notification")
        let permissions = SessionType.Permissions(blockchain: SessionType.Blockchain(chains: []), jsonrpc: SessionType.JSONRPC(methods: []), notifications: SessionType.Notifications(types: ["type1"]))
        let connectParams = ConnectParams(permissions: permissions)
        let uri = try! proposer.client.connect(params: connectParams)!
        try! responder.client.pair(uri: uri)
        let notificationParams = SessionType.NotificationParams(type: "type1", data: AnyCodable("notification_data"))
        responder.onSessionProposal = { [unowned self] proposal in
            self.responder.client.approve(proposal: proposal, accounts: [])
        }
        responder.onSessionSettled = { [unowned self] session in
            responder.client.notify(topic: session.topic, params: notificationParams, completion: nil)
        }
        proposer.onNotificationReceived = { notification, _ in
            XCTAssertEqual(notification, notificationParams)
            proposerReceivesNotificationExpectation.fulfill()
        }
        waitForExpectations(timeout: defaultTimeout, handler: nil)
    }
    
    func testSessionNotificationFails() {
        let proposerReceivesNotificationExpectation = expectation(description: "Proposer receives notification")
        proposerReceivesNotificationExpectation.isInverted = true
        let permissions = SessionType.Permissions(blockchain: SessionType.Blockchain(chains: []), jsonrpc: SessionType.JSONRPC(methods: []), notifications: SessionType.Notifications(types: ["type1"]))
        let connectParams = ConnectParams(permissions: permissions)
        let uri = try! proposer.client.connect(params: connectParams)!
        try! responder.client.pair(uri: uri)
        let notificationParams = SessionType.NotificationParams(type: "type2", data: AnyCodable("notification_data"))
        responder.onSessionProposal = { [unowned self] proposal in
            self.responder.client.approve(proposal: proposal, accounts: [])
        }
        proposer.onSessionSettled = { [unowned self] session in
            proposer.client.notify(topic: session.topic, params: notificationParams) { error in
                XCTAssertNotNil(error)
            }
        }
        responder.onNotificationReceived = { notification, _ in
            XCTFail()
            proposerReceivesNotificationExpectation.fulfill()
        }
        waitForExpectations(timeout: defaultTimeout, handler: nil)
    }
    
    func testPairingUpdate() {
        let proposerReceivesPairingUpdateExpectation = expectation(description: "Proposer receives pairing update")
        let permissions = SessionType.Permissions(blockchain: SessionType.Blockchain(chains: []), jsonrpc: SessionType.JSONRPC(methods: []))
        let connectParams = ConnectParams(permissions: permissions)
        let uri = try! proposer.client.connect(params: connectParams)!
        _ = try! responder.client.pair(uri: uri)
        proposer.onPairingUpdate = { _, appMetadata in
            XCTAssertNotNil(appMetadata)
            proposerReceivesPairingUpdateExpectation.fulfill()
        }
        waitForExpectations(timeout: defaultTimeout, handler: nil)
    }
}

public struct EthSendTransaction: Codable, Equatable {
    public let from: String
    public let data: String
    public let value: String
    public let to: String
    public let gasPrice: String
    public let nonce: String
}


fileprivate let ethSendTransaction = """
   {
      "from":"0xb60e8dd61c5d32be8058bb8eb970870f07233155",
      "to":"0xd46e8dd67c5d32be8058bb8eb970870f07244567",
      "data":"0xd46e8dd67c5d32be8d46e8dd67c5d32be8058bb8eb970870f072445675058bb8eb970870f072445675",
      "gas":"0x76c0",
      "gasPrice":"0x9184e72a000",
      "value":"0x9184e72a",
      "nonce":"0x117"
   }
"""<|MERGE_RESOLUTION|>--- conflicted
+++ resolved
@@ -24,13 +24,8 @@
             isController: isController,
             relayURL: url,
             logger: logger,
-<<<<<<< HEAD
-            keyValueStore: RuntimeKeyValueStorage(),
-            keychain: KeychainStorage(keychainService: KeychainServiceFake()))
-=======
-            keychain: KeychainStorage(keychainService: KeychainServiceFake()), keyValueStore: RuntimeKeyValueStorage())
-        client.sessionEngine.sequencesStore = SessionDictionaryStore(logger: logger)
->>>>>>> 933c427e
+            keychain: KeychainStorage(keychainService: KeychainServiceFake()),
+            keyValueStore: RuntimeKeyValueStorage())
         return ClientDelegate(client: client)
     }
     
