import XCTest
@testable import WalletConnectUtils

private func stubURI(includeMethods: Bool = true) -> (uri: WalletConnectURI, string: String) {
    let topic = Data.randomBytes(count: 32).toHexString()
    let symKey = Data.randomBytes(count: 32).toHexString()
    let protocolName = "irn"
<<<<<<< HEAD
    var uriString = "wc:\(topic)@2?symKey=\(symKey)&relay-protocol=\(protocolName)"
    let methods = ["wc_sessionPropose", "wc_sessionAuthenticated"]
    if includeMethods {
        let methodsString = methods.joined(separator: ",")
        uriString.append("&methods=\(methodsString)")
    }
    let uri = WalletConnectURI(
        topic: topic,
        symKey: symKey,
        relay: RelayProtocolOptions(protocol: protocolName, data: nil),
        methods: includeMethods ? methods : nil)
=======
    let uri = WalletConnectURI(
        topic: topic,
        symKey: symKey,
        relay: RelayProtocolOptions(protocol: protocolName, data: nil))
    let uriString = uri.absoluteString 
>>>>>>> 6504bdf1
    return (uri, uriString)
}

final class WalletConnectURITests: XCTestCase {

    // MARK: - Init URI with string

    func testInitURIToString() throws {
        let input = stubURI()
        let uriString = input.uri.absoluteString
        let outputURI = try WalletConnectURI(uriString: uriString)
        XCTAssertEqual(input.uri, outputURI)
        XCTAssertEqual(input.string, outputURI.absoluteString)
    }

    func testInitStringToURI() throws {
        let inputURIString = stubURI().string
        let uri = try WalletConnectURI(uriString: inputURIString)
        let outputURIString = uri.absoluteString
        XCTAssertEqual(inputURIString, outputURIString)
    }

    func testInitStringToURIAlternate() throws {
        let expectedString = stubURI().string
        let inputURIString = expectedString.replacingOccurrences(of: "wc:", with: "wc://")
        let uri = try WalletConnectURI(uriString: inputURIString)
        let outputURIString = uri.absoluteString
        XCTAssertEqual(expectedString, outputURIString)
    }

    // MARK: - Init URI failure cases

    func testInitFailsBadScheme() {
        let inputURIString = stubURI().string.replacingOccurrences(of: "wc:", with: "")
        XCTAssertThrowsError(try WalletConnectURI(uriString: inputURIString))
    }

    func testInitFailsMalformedURL() {
        let inputURIString = "wc://<"
        XCTAssertThrowsError(try WalletConnectURI(uriString: inputURIString))
    }

    func testInitFailsNoSymKeyParam() {
        let input = stubURI()
        let inputURIString = input.string.replacingOccurrences(of: "symKey=\(input.uri.symKey)", with: "")
        XCTAssertThrowsError(try WalletConnectURI(uriString: inputURIString))
    }

    func testInitFailsNoRelayParam() {
        let input = stubURI()
        let inputURIString = input.string.replacingOccurrences(of: "&relay-protocol=\(input.uri.relay.protocol)", with: "")
        XCTAssertThrowsError(try WalletConnectURI(uriString: inputURIString))
    }

<<<<<<< HEAD
    func testInitURIWithStringIncludingMethods() {
        let (expectedURI, uriStringWithMethods) = stubURI()
        guard let uri = WalletConnectURI(string: uriStringWithMethods) else {
            XCTFail("Initialization of URI failed")
            return
        }
        XCTAssertEqual(uri.methods, expectedURI.methods)
        XCTAssertEqual(uri.topic, expectedURI.topic)
        XCTAssertEqual(uri.symKey, expectedURI.symKey)
        XCTAssertEqual(uri.relay.protocol, expectedURI.relay.protocol)
        XCTAssertEqual(uri.absoluteString, expectedURI.absoluteString)
    }

    func testInitURIWithStringExcludingMethods() {
        let (expectedURI, uriStringWithoutMethods) = stubURI(includeMethods: false)
        guard let uri = WalletConnectURI(string: uriStringWithoutMethods) else {
            XCTFail("Initialization of URI failed")
            return
        }

        XCTAssertNil(uri.methods)
        XCTAssertEqual(uri.topic, expectedURI.topic)
        XCTAssertEqual(uri.symKey, expectedURI.symKey)
        XCTAssertEqual(uri.relay.protocol, expectedURI.relay.protocol)
        XCTAssertEqual(uri.absoluteString, expectedURI.absoluteString)
    }
=======
    func testInitHandlesURLEncodedString() throws {
        let input = stubURI()
        let encodedURIString = input.string
            .addingPercentEncoding(withAllowedCharacters: .alphanumerics) ?? ""
        let uri = try WalletConnectURI(uriString: encodedURIString)

        // Assert that the initializer can handle encoded URI and it matches the expected URI
        XCTAssertEqual(input.uri, uri)
        XCTAssertEqual(input.string, uri.absoluteString)
    }

    // MARK: - Expiry Logic Tests

    func testExpiryTimestampIsSet() {
        let uri = stubURI().uri
        XCTAssertNotNil(uri.expiryTimestamp)
        XCTAssertTrue(uri.expiryTimestamp > UInt64(Date().timeIntervalSince1970))
    }

    func testInitFailsIfURIExpired() {
        let input = stubURI()
        // Create a URI string with an expired timestamp
        let expiredTimestamp = UInt64(Date().timeIntervalSince1970) - 300 // 5 minutes in the past
        let expiredURIString = "wc:\(input.uri.topic)@\(input.uri.version)?symKey=\(input.uri.symKey)&relay-protocol=\(input.uri.relay.protocol)&expiryTimestamp=\(expiredTimestamp)"
        XCTAssertThrowsError(try WalletConnectURI(uriString: expiredURIString))
    }

    // Test compatibility with old clients that don't include expiryTimestamp in their uri
    func testDefaultExpiryTimestampIfNotIncluded() throws {
        let input = stubURI().string
        // Remove expiryTimestamp from the URI string
        let uriStringWithoutExpiry = input.replacingOccurrences(of: "&expiryTimestamp=\(stubURI().uri.expiryTimestamp)", with: "")
        let uri = try WalletConnectURI(uriString: uriStringWithoutExpiry)

        // Check if the expiryTimestamp is set to 5 minutes in the future
        let expectedExpiryTimestamp = UInt64(Date().timeIntervalSince1970) + 5 * 60
        XCTAssertTrue(uri.expiryTimestamp >= expectedExpiryTimestamp)
    }

>>>>>>> 6504bdf1
}<|MERGE_RESOLUTION|>--- conflicted
+++ resolved
@@ -5,7 +5,6 @@
     let topic = Data.randomBytes(count: 32).toHexString()
     let symKey = Data.randomBytes(count: 32).toHexString()
     let protocolName = "irn"
-<<<<<<< HEAD
     var uriString = "wc:\(topic)@2?symKey=\(symKey)&relay-protocol=\(protocolName)"
     let methods = ["wc_sessionPropose", "wc_sessionAuthenticated"]
     if includeMethods {
@@ -17,13 +16,7 @@
         symKey: symKey,
         relay: RelayProtocolOptions(protocol: protocolName, data: nil),
         methods: includeMethods ? methods : nil)
-=======
-    let uri = WalletConnectURI(
-        topic: topic,
-        symKey: symKey,
-        relay: RelayProtocolOptions(protocol: protocolName, data: nil))
-    let uriString = uri.absoluteString 
->>>>>>> 6504bdf1
+
     return (uri, uriString)
 }
 
@@ -78,7 +71,6 @@
         XCTAssertThrowsError(try WalletConnectURI(uriString: inputURIString))
     }
 
-<<<<<<< HEAD
     func testInitURIWithStringIncludingMethods() {
         let (expectedURI, uriStringWithMethods) = stubURI()
         guard let uri = WalletConnectURI(string: uriStringWithMethods) else {
@@ -105,7 +97,7 @@
         XCTAssertEqual(uri.relay.protocol, expectedURI.relay.protocol)
         XCTAssertEqual(uri.absoluteString, expectedURI.absoluteString)
     }
-=======
+
     func testInitHandlesURLEncodedString() throws {
         let input = stubURI()
         let encodedURIString = input.string
@@ -145,5 +137,4 @@
         XCTAssertTrue(uri.expiryTimestamp >= expectedExpiryTimestamp)
     }
 
->>>>>>> 6504bdf1
 }